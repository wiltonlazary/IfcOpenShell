:::::::::::::::::::::::::::::::::::::::::::::::::::::::::::::::::::::::::::::::::
::                                                                             ::
:: This file is part of IfcOpenShell.                                          ::
::                                                                             ::
:: IfcOpenShell is free software: you can redistribute it and/or modify        ::
:: it under the terms of the Lesser GNU General Public License as published by ::
:: the Free Software Foundation, either version 3.0 of the License, or         ::
:: (at your option) any later version.                                         ::
::                                                                             ::
:: IfcOpenShell is distributed in the hope that it will be useful,             ::
:: but WITHOUT ANY WARRANTY; without even the implied warranty of              ::
:: MERCHANTABILITY or FITNESS FOR A PARTICULAR PURPOSE. See the                ::
:: Lesser GNU General Public License for more details.                         ::
::                                                                             ::
:: You should have received a copy of the Lesser GNU General Public License    ::
:: along with this program. If not, see <http://www.gnu.org/licenses/>.        ::
::                                                                             ::
:::::::::::::::::::::::::::::::::::::::::::::::::::::::::::::::::::::::::::::::::

:: This batch file expects CMake generator as %1 and build configuration type as %2. If not provided,
:: a deduced generator will be used for %1 and BUILD_CFG_DEFAULT for %2 (both set in vs-cfg.cmd)
:: Optionally a build type (Build/Rebuild/Clean) can be passed as %3.

@echo off
echo.

for %%Q in ("%~dp0\.") DO set "batpath=%%~fQ"

if NOT "%CD%" == "%batpath%" (
    GOTO :ErrorAndPrintUsage
)


set PROJECT_NAME=IfcOpenShell
call utils\cecho.cmd 15 0 "This script fetches and builds all %PROJECT_NAME% dependencies"
echo.

:: Enable the delayed environment variable expansion needed in vs-cfg.cmd.
setlocal EnableDelayedExpansion

:: Make sure vcvarsall.bat is called and dev env set is up.
IF "%VSINSTALLDIR%"=="" (
   call utils\cecho.cmd 0 12 "Visual Studio environment variables not set- cannot proceed."
   GOTO :ErrorAndPrintUsage
)

:: Check for cl.exe - at least the "Typical" Visual Studio 2015 installation does not include the C++ toolset by default,
:: http://blogs.msdn.com/b/vcblog/archive/2015/07/24/setup-changes-in-visual-studio-2015-affecting-c-developers.aspx
where cl.exe 2>&1>NUL
if not %ERRORLEVEL%==0 (
    call utils\cecho.cmd 0 12 "%~nx0: cl.exe not in PATH. Make sure to select the C++ toolset when installing Visual Studio- cannot proceed."
    GOTO :ErrorAndPrintUsage
)

:: Set up variables depending on the used Visual Studio version
call vs-cfg.cmd %1
IF NOT %ERRORLEVEL%==0 GOTO :Error

:: Set up the BuildDepsCache.txt filename
IF DEFINED VS_TOOLSET (
    set BUILD_DEPS_CACHE_PATH=BuildDepsCache-%VS_PLATFORM%-%VS_TOOLSET%.txt
) ELSE (
    set BUILD_DEPS_CACHE_PATH=BuildDepsCache-%VS_PLATFORM%.txt
)

:: fix for Visual C++ hanging when compiling 32-bit release OCCT up to version 7.4.0
:: see https://tracker.dev.opencascade.org/view.php?id=31628
SET COMPILE_WITH_WPO=FALSE

call build-type-cfg.cmd %2
IF NOT %ERRORLEVEL%==0 GOTO :Error

set BUILD_TYPE=%3
IF "%BUILD_TYPE%"=="" set BUILD_TYPE=Build

IF NOT "!BUILD_TYPE!"=="Build" IF NOT "!BUILD_TYPE!"=="Rebuild" IF NOT "!BUILD_TYPE!"=="Clean" (
    call utils\cecho.cmd 0 12 "Invalid build type passed: !BUILD_TYPE!. Cannot proceed, aborting!"
    GOTO :Error
)

:: Make sure deps and install folders exists.
IF NOT EXIST "%DEPS_DIR%". mkdir "%DEPS_DIR%"
IF NOT EXIST "%INSTALL_DIR%". mkdir "%INSTALL_DIR%"

:: If we use VS2008, framework path (for MSBuild) may not be correctly set. Manually attempt to add in that case
IF %VS_VER%==2008 set PATH=C:\Windows\Microsoft.NET\Framework\v3.5;%PATH%

:: User-configurable build options
IF NOT DEFINED IFCOS_USE_OCCT set IFCOS_USE_OCCT=TRUE
IF NOT DEFINED IFCOS_INSTALL_PYTHON set IFCOS_INSTALL_PYTHON=TRUE
IF NOT DEFINED IFCOS_USE_PYTHON2 set IFCOS_USE_PYTHON2=FALSE
IF NOT DEFINED IFCOS_NUM_BUILD_PROCS set IFCOS_NUM_BUILD_PROCS=%NUMBER_OF_PROCESSORS%

:: For subroutines
set MSBUILD_CMD=MSBuild.exe /nologo /m:%IFCOS_NUM_BUILD_PROCS% /t:%BUILD_TYPE%
REM /clp:ErrorsOnly;WarningsOnly
:: Note BUILD_TYPE not passed, Clean e.g. wouldn't delete the installed files.
set INSTALL_CMD=MSBuild.exe /nologo /m:%IFCOS_NUM_BUILD_PROCS%

echo.

:: Check that required tools are in PATH
FOR %%i IN (powershell git cmake) DO (
    where.exe %%i 1> NUL 2> NUL || call cecho.cmd 0 12 "Required tool `'%%i`' not installed or not added to PATH" && goto :ErrorAndPrintUsage
)

:: Check powershell version
powershell -c "exit $PSVersionTable.PSVersion.Major -lt 5"
IF NOT %ERRORLEVEL%==0 call cecho.cmd 0 12 "Powershell version 5 or higher required" && goto :ErrorAndPrintUsage

cmake --version | findstr version > temp.txt
set /p CMAKE_VERSION=<temp.txt
del temp.txt
if "%CMAKE_VERSION%" LSS "cmake version 3.11.4" (
    echo "CMake v3.11.4 or higher is required"
    goto :ErrorAndPrintUsage
)

:: Print build configuration information

call cecho.cmd 0 10 "Script configuration:"
call cecho.cmd 0 13 "* CMake Generator`t= '`"%GENERATOR%`'`t
echo   - Passed to CMake -G option.
call cecho.cmd 0 13 "* Target Architecture`t= %TARGET_ARCH%"
echo   - Whether were doing 32-bit (x86) or 64-bit (x64) build.
call cecho.cmd 0 13 "* Target Platform`t= %VS_PLATFORM%"
echo   - Passed to CMake -A option.
call cecho.cmd 0 13 "* Target Toolset`t= %VS_TOOLSET%"
echo   - Passed to CMake -T option.
call cecho.cmd 0 13 "* Dependency Directory`t= %DEPS_DIR%"
echo   - The directory where %PROJECT_NAME% dependencies are fetched and built.
call cecho.cmd 0 13 "* Installation Directory = %INSTALL_DIR%"
echo   - The directory where %PROJECT_NAME% dependencies are installed.
call cecho.cmd 0 13 "* Build Config Type`t= %BUILD_CFG%"
echo   - The used build configuration type for the dependencies.
echo     Defaults to RelWithDebInfo if not specified.
IF %BUILD_CFG%==MinSizeRel call cecho.cmd 0 14 "     WARNING: MinSizeRel build can suffer from a significant performance loss."
call cecho.cmd 0 13 "* Build Type`t`t= %BUILD_TYPE%"
echo   - The used build type for the dependencies (Build, Rebuild, Clean).
echo     Defaults to Build if not specified. Rebuild/Clean also uninstalls Python (if it was installed by this script).
call cecho.cmd 0 13 "* IFCOS_USE_OCCT`t= %IFCOS_USE_OCCT%"
echo   - Use the official Open CASCADE instead of the community edition.
call cecho.cmd 0 13 "* IFCOS_INSTALL_PYTHON`t= %IFCOS_INSTALL_PYTHON%"
echo   - Download and install Python.
echo     Set to something other than TRUE if you wish to use an already installed version of Python.
call cecho.cmd 0 13 "* IFCOS_USE_PYTHON2`t= %IFCOS_USE_PYTHON2%"
echo   - Use Python 2 instead of 3.
echo     Set to TRUE if you wish to use Python 2 instead of 3. Has no effect if IFCOS_INSTALL_PYTHON is not TRUE.
call cecho.cmd 0 13 "* IFCOS_NUM_BUILD_PROCS`t= %IFCOS_NUM_BUILD_PROCS%"
echo   - How many MSBuild.exe processes may be run in parallel.
echo     Defaults to NUMBER_OF_PROCESSORS. Used also by other IfcOpenShell build scripts.
echo.

call :PrintUsage

call cecho.cmd 0 14 "Warning: You will need roughly 8 GB of disk space to proceed `(VS 2015 x64 RelWithDebInfo`)."
echo.

call cecho.cmd black cyan "If you are not ready with the above: type `'n`' in the prompt below. Build proceeds on all other inputs!"

set /p do_continue="> "
if "%do_continue%"=="n" goto :Finish

:: Cache last used CMake generator for other scripts to use
if defined GEN_SHORTHAND echo GEN_SHORTHAND=%GEN_SHORTHAND%>"%~dp0\%BUILD_DEPS_CACHE_PATH%"

echo.
set START_TIME=%TIME%
echo Build started at %START_TIME%.
set BUILD_STARTED=TRUE
echo.

cd "%DEPS_DIR%"

:HDF5
set HDF5_VERSION=1.8.22
set HDF5_VERSION_MAJOR=1.8
set HDF5_CMAKE_ZIP=CMake-hdf5-%HDF5_VERSION%.zip
set HDF5_INSTALL_ZIP_NAME=HDF5-%HDF5_VERSION%-win%ARCH_BITS%
if "%ARCH_BITS%"==64. set ARCH_BITS_64=64

call :DownloadFile http://support.hdfgroup.org/ftp/HDF5/releases/hdf5-%HDF5_VERSION_MAJOR%/hdf5-%HDF5_VERSION%/src/CMake-hdf5-%HDF5_VERSION%.zip "%DEPS_DIR%" %HDF5_CMAKE_ZIP%
IF NOT %ERRORLEVEL%==0 GOTO :Error
call :ExtractArchive %HDF5_CMAKE_ZIP% "%DEPS_DIR%" "%DEPS_DIR%\CMake-hdf5-%HDF5_VERSION%"
IF NOT %ERRORLEVEL%==0 GOTO :Error
pushd "%DEPS_DIR%\CMake-hdf5-%HDF5_VERSION%"
ctest -S HDF5config.cmake,BUILD_GENERATOR=VS%VS_VER%%ARCH_BITS_64% -C %BUILD_CFG% -V -O hdf5.log
call :ExtractArchive %HDF5_INSTALL_ZIP_NAME%.zip "%INSTALL_DIR%" "%INSTALL_DIR%\%HDF5_INSTALL_ZIP_NAME%"
echo HDF5_VERSION=%HDF5_VERSION%>>"%~dp0\%BUILD_DEPS_CACHE_PATH%"
popd
goto :Successful

:: Note all of the dependencies have appropriate label so that user can easily skip something if wanted
:: by modifying this file and using goto.
:Boost
:: NOTE Boost < 1.64 doesn't work without tricks if the user has only VS 2017 installed and no earlier versions.
set BOOST_VERSION=1.74.0
:: Version string with underscores instead of dots.
set BOOST_VER=%BOOST_VERSION:.=_%
:: DEPENDENCY_NAME is used for logging and DEPENDENCY_DIR for saving from some redundant typing
set DEPENDENCY_NAME=Boost %BOOST_VERSION%
set DEPENDENCY_DIR=%DEPS_DIR%\boost_%BOOST_VER%
set BOOST_LIBRARYDIR=%DEPENDENCY_DIR%\stage\%GEN_SHORTHAND%\lib
:: NOTE Also zip download exists, if encountering problems with 7z for some reason.
set ZIP_EXT=7z
set BOOST_ZIP=boost_%BOOST_VER%.%ZIP_EXT%

:: On 2021-05-11 Boost changed download address:
:: Instead of: https://dl.bintray.com/boostorg/release/ you should use https://boostorg.jfrog.io/artifactory/main/release/ to retrieve boost releases.

rem call :DownloadFile https://dl.bintray.com/boostorg/release/%BOOST_VERSION%/source/%BOOST_ZIP% "%DEPS_DIR%" %BOOST_ZIP%
call :DownloadFile https://boostorg.jfrog.io/artifactory/main/release/%BOOST_VERSION%/source/%BOOST_ZIP% "%DEPS_DIR%" %BOOST_ZIP%

IF NOT %ERRORLEVEL%==0 GOTO :Error
call :ExtractArchive %BOOST_ZIP% "%DEPS_DIR%" "%DEPENDENCY_DIR%"
IF NOT %ERRORLEVEL%==0 GOTO :Error

:: Build Boost build script
if not exist "%DEPENDENCY_DIR%\project-config.jam". (
    cd "%DEPS_DIR%"
    IF NOT EXIST "%DEPENDENCY_DIR%\boost.css" GOTO :Error
    cd "%DEPENDENCY_DIR%"
    call cecho.cmd 0 13 "Building Boost build script."
    call bootstrap %BOOST_BOOTSTRAP_VER%
    IF NOT %ERRORLEVEL%==0 GOTO :Error
)

set BOOST_LIBS=--with-system --with-regex --with-thread --with-program_options --with-date_time --with-iostreams --with-filesystem
:: NOTE Boost is fast to build with limited set of libraries so build it always.
cd "%DEPENDENCY_DIR%"
call cecho.cmd 0 13 "Building %DEPENDENCY_NAME% %BOOST_LIBS% Please be patient, this will take a while."
IF EXIST "%DEPENDENCY_DIR%\bin.v2\project-cache.jam" del "%DEPS_DIR%\boost\bin.v2\project-cache.jam"

<<<<<<< HEAD
call .\b2 toolset=%BOOST_TOOLSET% runtime-link=shared address-model=%ARCH_BITS% -j%IFCOS_NUM_BUILD_PROCS% ^
=======
call .\b2 toolset=%BOOST_TOOLSET% runtime-link=static address-model=%ARCH_BITS% --abbreviate-paths -j%IFCOS_NUM_BUILD_PROCS% ^
>>>>>>> acddbfd1
    variant=%DEBUG_OR_RELEASE_LOWERCASE% %BOOST_WIN_API% %BOOST_LIBS% stage --stagedir=stage/%GEN_SHORTHAND% 

IF NOT %ERRORLEVEL%==0 GOTO :Error

:JSON
set DEPENDENCY_NAME=JSON for Modern C++ v3.6.1
IF NOT EXIST "%INSTALL_DIR%\json\nlohmann". mkdir "%INSTALL_DIR%\json\nlohmann"
call :DownloadFile https://github.com/nlohmann/json/releases/download/v3.6.1/json.hpp "%INSTALL_DIR%\json\nlohmann" json.hpp

:OpenCOLLADA
:: Note OpenCOLLADA has only Release and Debug builds.
set DEPENDENCY_NAME=OpenCOLLADA
set DEPENDENCY_DIR=%DEPS_DIR%\OpenCOLLADA
:: Use a fixed revision in order to prevent introducing breaking changes
call :GitCloneAndCheckoutRevision https://github.com/KhronosGroup/OpenCOLLADA.git "%DEPENDENCY_DIR%" 064a60b65c2c31b94f013820856bc84fb1937cc6
IF NOT %ERRORLEVEL%==0 GOTO :Error
cd "%DEPENDENCY_DIR%"
:: Debug build of OpenCOLLADAValidator fails (https://github.com/KhronosGroup/OpenCOLLADA/issues/377) so
:: so disable it from the build altogether as we have no use for it
findstr #add_subdirectory(COLLADAValidator) CMakeLists.txt>NUL
IF NOT %ERRORLEVEL%==0 git apply --reject --whitespace=fix "%~dp0patches\OpenCOLLADA_CMakeLists.txt.patch"
:: NOTE OpenCOLLADA has been observed to have problems with switching between debug and release builds so
:: uncomment to following line in order to delete the CMakeCache.txt always if experiencing problems.
REM IF EXIST "%DEPENDENCY_DIR%\%BUILD_DIR%\CMakeCache.txt". del "%DEPENDENCY_DIR%\%BUILD_DIR%\CMakeCache.txt"
:: NOTE Enforce that the embedded LibXml2 and PCRE are used as there might be problems with arbitrary versions of the libraries.
call :RunCMake -DCMAKE_INSTALL_PREFIX="%INSTALL_DIR%\OpenCOLLADA" -DUSE_STATIC_MSVC_RUNTIME=0 -DCMAKE_DEBUG_POSTFIX=d ^
               -DLIBXML2_LIBRARIES="" -DLIBXML2_INCLUDE_DIR="" -DPCRE_INCLUDE_DIR="" -DPCRE_LIBRARIES=""
IF NOT %ERRORLEVEL%==0 GOTO :Error
REM IF NOT EXIST "%DEPS_DIR%\OpenCOLLADA\%BUILD_DIR%\lib\%DEBUG_OR_RELEASE%\OpenCOLLADASaxFrameworkLoader.lib".
call :BuildSolution "%DEPENDENCY_DIR%\%BUILD_DIR%\OPENCOLLADA.sln" %DEBUG_OR_RELEASE%
IF NOT %ERRORLEVEL%==0 GOTO :Error
call :InstallCMakeProject "%DEPENDENCY_DIR%\%BUILD_DIR%" %DEBUG_OR_RELEASE%
IF NOT %ERRORLEVEL%==0 GOTO :Error

if %IFCOS_USE_OCCT%==FALSE goto :OCE
:OCCT
set OCCT_VERSION=7.3.0p3
SET OCCT_VER=V%OCCT_VERSION:.=_%

set OCC_INCLUDE_DIR=%INSTALL_DIR%\opencascade-%OCCT_VERSION%\inc>>"%~dp0\%BUILD_DEPS_CACHE_PATH%"
set OCC_LIBRARY_DIR=%INSTALL_DIR%\opencascade-%OCCT_VERSION%\win%ARCH_BITS%\lib>>"%~dp0\%BUILD_DEPS_CACHE_PATH%"
echo OCC_INCLUDE_DIR=%OCC_INCLUDE_DIR%>>"%~dp0\%BUILD_DEPS_CACHE_PATH%"
echo OCC_LIBRARY_DIR=%OCC_LIBRARY_DIR%>>"%~dp0\%BUILD_DEPS_CACHE_PATH%"

:: OCCT has many dependencies but FreeType is the only mandatory
set DEPENDENCY_NAME=FreeType
set DEPENDENCY_DIR=%DEPS_DIR%\freetype-2.6.5
set FREETYPE_ZIP=ft265.zip
cd "%DEPS_DIR%"
call :DownloadFile http://download.savannah.gnu.org/releases/freetype/%FREETYPE_ZIP% "%DEPS_DIR%" %FREETYPE_ZIP%
if not %ERRORLEVEL%==0 goto :Error
call :ExtractArchive %FREETYPE_ZIP% "%DEPS_DIR%" "%DEPENDENCY_DIR%"
if not %ERRORLEVEL%==0 goto :Error
cd "%DEPENDENCY_DIR%"
:: NOTE FreeType is built as a static library by default
call :RunCMake -DCMAKE_INSTALL_PREFIX="%INSTALL_DIR%\freetype"
if not %ERRORLEVEL%==0 goto :Error
call :BuildSolution "%DEPENDENCY_DIR%\%BUILD_DIR%\freetype.sln" %BUILD_CFG%
if not %ERRORLEVEL%==0 goto :Error
call :InstallCMakeProject "%DEPENDENCY_DIR%\%BUILD_DIR%" %BUILD_CFG%
if not %ERRORLEVEL%==0 goto :Error 

set DEPENDENCY_NAME=Open CASCADE %OCCT_VERSION%
set DEPENDENCY_DIR=%DEPS_DIR%\occt_git
cd "%DEPS_DIR%"
call :GitCloneAndCheckoutRevision https://git.dev.opencascade.org/repos/occt.git "%DEPENDENCY_DIR%" %OCCT_VER%
if not %ERRORLEVEL%==0 goto :Error

:: Patching always blindly would trigger a rebuild each time
findstr IfcOpenShell "%DEPENDENCY_DIR%\CMakeLists.txt">NUL
if not %ERRORLEVEL%==0 (
    pushd "%DEPENDENCY_DIR%"
    git reset --hard --ignore-whitespace ""%~dp0patches\%OCCT_VER%.patch"
    popd
)
findstr IfcOpenShell "%DEPENDENCY_DIR%\CMakeLists.txt">NUL
if not %ERRORLEVEL%==0 goto :Error

cd "%DEPENDENCY_DIR%"
call :RunCMake -DINSTALL_DIR="%INSTALL_DIR%\opencascade-%OCCT_VERSION%" -DBUILD_LIBRARY_TYPE="Static" -DCMAKE_DEBUG_POSTFIX=d ^
    -DBUILD_MODULE_Draw=0 -D3RDPARTY_FREETYPE_DIR="%INSTALL_DIR%\freetype"
if not %ERRORLEVEL%==0 goto :Error

:: whole program optimization avoids Visual C++ hanging when compiling 32-bit release OCCT up to version 7.4.0
IF %ARCH_BITS%==32 (
	IF %BUILD_CFG%==Release (
		SET COMPILE_WITH_WPO=TRUE
	)
)

call :BuildSolution "%DEPENDENCY_DIR%\%BUILD_DIR%\OCCT.sln" %BUILD_CFG%
if not %ERRORLEVEL%==0 goto :Error
call :InstallCMakeProject "%DEPENDENCY_DIR%\%BUILD_DIR%" %BUILD_CFG%
if not %ERRORLEVEL%==0 goto :Error

SET COMPILE_WITH_WPO=FALSE

:: Use a single lib directory for release and debug libraries as is done with OCE
if not exist "%OCC_LIBRARY_DIR%". mkdir "%OCC_LIBRARY_DIR%"
:: NOTE OCCT (at least occt-V7_0_0-9059ca1) directory creation code is hardcoded and doesn't seem handle future VC versions
set OCCT_VC_VER=%VC_VER%
IF %OCCT_VC_VER% GTR 14 (
    set OCCT_VC_VER=14
)
move /y "%INSTALL_DIR%\opencascade-%OCCT_VERSION%\win%ARCH_BITS%\vc%OCCT_VC_VER%\libi\*.*" "%OCC_LIBRARY_DIR%"
move /y "%INSTALL_DIR%\opencascade-%OCCT_VERSION%\win%ARCH_BITS%\vc%OCCT_VC_VER%\libd\*.*" "%OCC_LIBRARY_DIR%"
move /y "%INSTALL_DIR%\opencascade-%OCCT_VERSION%\win%ARCH_BITS%\vc%OCCT_VC_VER%\lib\*.*" "%OCC_LIBRARY_DIR%"
rmdir /s /q "%INSTALL_DIR%\opencascade-%OCCT_VERSION%\win%ARCH_BITS%\vc%OCCT_VC_VER%"
:: Removed unneeded bits
rmdir /s /q "%INSTALL_DIR%\opencascade-%OCCT_VERSION%\data"
rmdir /s /q "%INSTALL_DIR%\opencascade-%OCCT_VERSION%\samples"
del "%INSTALL_DIR%\opencascade-%OCCT_VERSION%\*.bat"

goto :Python

:OCE
set OCC_INCLUDE_DIR=%INSTALL_DIR%\oce\include\oce>>"%~dp0\%BUILD_DEPS_CACHE_PATH%"
set OCC_LIBRARY_DIR=%INSTALL_DIR%\oce\Win%ARCH_BITS%\lib>>"%~dp0\%BUILD_DEPS_CACHE_PATH%"
echo OCC_INCLUDE_DIR=%OCC_INCLUDE_DIR%>>"%~dp0\%BUILD_DEPS_CACHE_PATH%"
echo OCC_LIBRARY_DIR=%OCC_LIBRARY_DIR%>>"%~dp0\%BUILD_DEPS_CACHE_PATH%"

set DEPENDENCY_NAME=Open CASCADE Community Edition
set DEPENDENCY_DIR=%DEPS_DIR%\oce
set OCE_VERSION=OCE-0.18
call :GitCloneAndCheckoutRevision https://github.com/tpaviot/oce.git "%DEPENDENCY_DIR%" %OCE_VERSION%
IF NOT %ERRORLEVEL%==0 GOTO :Error
:: Use the oce-win-bundle for OCE's dependencies
call :GitCloneOrPullRepository https://github.com/QbProg/oce-win-bundle.git "%DEPENDENCY_DIR%\oce-win-bundle"
IF NOT %ERRORLEVEL%==0 GOTO :Error

cd "%DEPENDENCY_DIR%"
:: NOTE Specify OCE_NO_LIBRARY_VERSION as rc.exe can fail due to long filenames and huge command-line parameter
:: input (more than 32,000 characters). Could maybe try using subst for the build dir to overcome this.
call :RunCMake  -DOCE_BUILD_SHARED_LIB=0 -DOCE_INSTALL_PREFIX="%INSTALL_DIR%\oce" -DOCE_TESTING=0 ^
                -DOCE_NO_LIBRARY_VERSION=1 -DOCE_USE_STATIC_MSVC_RUNTIME=0
IF NOT %ERRORLEVEL%==0 GOTO :Error
call :BuildSolution "%DEPENDENCY_DIR%\%BUILD_DIR%\OCE.sln" %BUILD_CFG%
IF NOT %ERRORLEVEL%==0 GOTO :Error
call :InstallCMakeProject "%DEPENDENCY_DIR%\%BUILD_DIR%" %BUILD_CFG%
IF NOT %ERRORLEVEL%==0 GOTO :Error

:Python
:: TODO Update to 3.5 when it's released as it will have an option to install debug libraries.
:: NOTE If updating the default Python version, change PY_VER_MAJOR_MINOR accordingly in run-cmake.bat
set PYTHON_VERSION=3.4.3
IF "%IFCOS_USE_PYTHON2%"=="TRUE" set PYTHON_VERSION=2.7.10
set PY_VER_MAJOR_MINOR=%PYTHON_VERSION:~0,3%
set PY_VER_MAJOR_MINOR=%PY_VER_MAJOR_MINOR:.=%
set PYTHONHOME=%INSTALL_DIR%\Python%PY_VER_MAJOR_MINOR%

set DEPENDENCY_NAME=Python %PYTHON_VERSION%
set DEPENDENCY_DIR=N/A
set PYTHON_AMD64_POSTFIX=.amd64
:: NOTE/TODO Beginning from 3.5.0: set PYTHON_AMD64_POSTFIX=-amd64
IF NOT %TARGET_ARCH%==x64 set PYTHON_AMD64_POSTFIX=
set PYTHON_INSTALLER=python-%PYTHON_VERSION%%PYTHON_AMD64_POSTFIX%.msi
:: NOTE/TODO 3.5.0 doesn't use MSI any longer, but exe: set PYTHON_INSTALLER=python-%PYTHON_VERSION%%PYTHON_AMD64_POSTFIX%.exe
IF "%IFCOS_INSTALL_PYTHON%"=="TRUE" (
    REM Store Python versions to BuildDepsCache.txt for run-cmake.bat
    echo PY_VER_MAJOR_MINOR=%PY_VER_MAJOR_MINOR%>>"%~dp0\%BUILD_DEPS_CACHE_PATH%"
    echo PYTHONHOME=%PYTHONHOME%>>"%~dp0\%BUILD_DEPS_CACHE_PATH%"

    cd "%DEPS_DIR%"
    call :DownloadFile https://www.python.org/ftp/python/%PYTHON_VERSION%/%PYTHON_INSTALLER% "%DEPS_DIR%" %PYTHON_INSTALLER%
    IF NOT %ERRORLEVEL%==0 GOTO :Error
    REM Uninstall if build Rebuild/Clean used
    IF NOT %BUILD_TYPE%==Build (
        call cecho.cmd 0 13 "Uninstalling %DEPENDENCY_NAME%. Please be patient, this will take a while."
        msiexec /x %PYTHON_INSTALLER% /qn
    )

    IF NOT EXIST "%PYTHONHOME%". (
        call cecho.cmd 0 13 "Installing %DEPENDENCY_NAME%. Please be patient, this will take a while."
        msiexec /qn /i %PYTHON_INSTALLER% TARGETDIR="%PYTHONHOME%"
    ) ELSE (
        call cecho.cmd 0 13 "%DEPENDENCY_NAME% already installed. Skipping."
    )
) ELSE (
    call cecho.cmd 0 13 "IFCOS_INSTALL_PYTHON not true, skipping installation of Python."
)

:SWIG
set SWIG_VERSION=3.0.12
set DEPENDENCY_NAME=SWIG %SWIG_VERSION%
set DEPENDENCY_DIR=N/A
set SWIG_ZIP=swigwin-%SWIG_VERSION%.zip
cd "%DEPS_DIR%"
call :DownloadFile https://sourceforge.net/projects/swig/files/swigwin/swigwin-%SWIG_VERSION%/%SWIG_ZIP% "%DEPS_DIR%" %SWIG_ZIP%
IF NOT %ERRORLEVEL%==0 GOTO :Error
call :ExtractArchive %SWIG_ZIP% "%DEPS_DIR%" "%DEPS_DIR%\swigwin"
IF NOT %ERRORLEVEL%==0 GOTO :Error
IF EXIST "%DEPS_DIR%\swigwin-%SWIG_VERSION%". (
    pushd "%DEPS_DIR%"
    ren swigwin-%SWIG_VERSION% swigwin
    popd
)
IF EXIST "%DEPS_DIR%\swigwin\". robocopy "%DEPS_DIR%\swigwin" "%INSTALL_DIR%\swigwin" /E /IS /MOVE /njh /njs

:Successful
echo.
call "%~dp0\utils\cecho.cmd" 0 10 "%PROJECT_NAME% dependencies built."
set IFCOS_SCRIPT_RET=0
goto :Finish

:ErrorAndPrintUsage
echo.
call :PrintUsage
:Error
echo.
call "%~dp0\utils\cecho.cmd" 0 12 "An error occurred! Aborting!"
set IFCOS_SCRIPT_RET=1
goto :Finish

:Finish
:: Print end time and elapsed time, http://stackoverflow.com/a/9935540
if not defined BUILD_STARTED goto :BuildTimeSkipped
set END_TIME=%TIME%
for /F "tokens=1-4 delims=:.," %%a in ("%START_TIME%") do (
   set /A "start=(((%%a*60)+1%%b %% 100)*60+1%%c %% 100)*100+1%%d %% 100"
)
for /F "tokens=1-4 delims=:.," %%a in ("%END_TIME%") do (
   set /A "end=(((%%a*60)+1%%b %% 100)*60+1%%c %% 100)*100+1%%d %% 100"
)
set /A elapsed=end-start
set /A hh=elapsed/(60*60*100), rest=elapsed%%(60*60*100), mm=rest/(60*100), rest%%=60*100, ss=rest/100, cc=rest%%100
if %mm% lss 10 set mm=0%mm%
if %ss% lss 10 set ss=0%ss%
if %cc% lss 10 set cc=0%cc%
echo.
echo Build ended at %END_TIME%. Time elapsed %hh%:%mm%:%ss%.%cc%.
:BuildTimeSkipped
set PATH=%ORIGINAL_PATH%
cd "%~dp0"
exit /b %IFCOS_SCRIPT_RET%

::::::::::::::::::::::::::::::::::::: Subroutines :::::::::::::::::::::::::::::::::::::

:: DownloadFile - Downloads a file using PowerShell
:: Params: %1 url, %2 destinationDir, %3 filename
:DownloadFile
pushd "%2"
if not exist "%~3". (
    call cecho.cmd 0 13 "Downloading %DEPENDENCY_NAME% into %~2."
    powershell -Command "[System.Net.ServicePointManager]::SecurityProtocol = [System.Net.SecurityProtocolType]::Tls12; $webClient = new-object System.Net.WebClient; $webClient.Proxy.Credentials = [System.Net.CredentialCache]::DefaultNetworkCredentials; $webClient.DownloadFile('%1', '%3')"
    REM Old wget version in case someone has problem with PowerShell: wget --no-check-certificate %1
) else (
    call cecho.cmd 0 13 "%DEPENDENCY_NAME% already downloaded. Skipping."
)
set RET=%ERRORLEVEL%
popd
exit /b %RET%

:: ExtractArchive - Extracts an archive file using 7-zip
:: Params: %1 filename, %2 destinationDir, %3 dirAfterExtraction
:ExtractArchive
if not exist "%~3". (
    call cecho.cmd 0 13 "Extracting %DEPENDENCY_NAME% into %~2."
    7za x %1 -y -o%2 > nul
) else (
    call cecho.cmd 0 13 "%DEPENDENCY_NAME% already extracted into %~3. Skipping."
)
exit /b %ERRORLEVEL%

:: GitCloneOrPullRepository - Clones or pulls (if repository already cloned) a Git repository
:: Params: %1 gitUrl, %2 destDir
:: F.ex. call :GitCloneRepository https://github.com/KhronosGroup/OpenCOLLADA.git "%DEPS_DIR%\OpenCOLLADA\"
:GitCloneOrPullRepository
if not exist "%~2". (
    call cecho.cmd 0 13 "Cloning %DEPENDENCY_NAME% into %~2."
    pushd "%DEPS_DIR%"
    call git clone %1 %2
    set RET=%ERRORLEVEL%
) else (
    call cecho.cmd 0 13 "%DEPENDENCY_NAME% already cloned. Pulling latest changes."
    pushd %2
    call git pull
    set RET=0
)
popd
exit /b %RET%

:: GitCloneAndCheckoutRevision - Clones a Git repository and checks out a specific revision or tag
:: Params: %1 gitUrl, %2 destDir, %3 revision
:: F.ex. call :GitCloneAndCheckoutRevision https://github.com/KhronosGroup/OpenCOLLADA.git "%DEPENDENCY_DIR%" 064a60b65c2c31b94f013820856bc84fb1937cc6
:GitCloneAndCheckoutRevision
if not exist "%~2". (
    call cecho.cmd 0 13 "Cloning %DEPENDENCY_NAME% into %~2."
    pushd "%DEPS_DIR%"
    call git clone %1 %2
    set RET=%ERRORLEVEL%
    if not %RET%==0 exit /b %RET%
    popd
) else (
    call cecho.cmd 0 13 "%DEPENDENCY_NAME% already cloned."
    set RET=0
)
pushd "%2"
call git fetch
call cecho.cmd 0 13 "Checking out %DEPENDENCY_NAME% revision %3."
call git checkout %3
set RET=%ERRORLEVEL%
popd
exit /b %RET%
 
:: RunCMake - Runs CMake for a CMake-based project
:: Params: %* cmakeOptions
:: NOTE cd to root CMakeLists.txt folder before calling this if the CMakeLists.txt is not in the repo root.
:RunCMake
call cecho.cmd 0 13 "Running CMake for %DEPENDENCY_NAME%."
IF NOT EXIST %BUILD_DIR%. mkdir %BUILD_DIR%
IF NOT %ERRORLEVEL%==0 GOTO :Error
pushd %BUILD_DIR%
:: TODO make deleting cache a parameter for this subroutine? We probably want to delete the 
:: cache always e.g. when we've had new changes in the repository.
IF %BUILD_TYPE%==Rebuild IF EXIST CMakeCache.txt. del CMakeCache.txt

IF NOT "%VS_TOOLSET_HOST%"=="" (
    cmake .. -G %GENERATOR% -A %VS_PLATFORM% -T %VS_TOOLSET_HOST% %*
) ELSE (
    cmake .. -G %GENERATOR% -A %VS_PLATFORM% %*
)

set RET=%ERRORLEVEL%
popd
exit /b %RET%

:: TODO add BuildCMakeProject which utilizes cmake --build

:: BuildSolution - Builds/Rebuilds/Cleans a solution using MSBuild
:: Params: %1 solutioName, %2 configuration
:BuildSolution
call cecho.cmd 0 13 "Building %2 %DEPENDENCY_NAME%. Please be patient, this will take a while."

:: whole program optimization avoids Visual C++ hanging when compiling 32-bit release OCCT up to version 7.4.0
IF %COMPILE_WITH_WPO%==FALSE (
	%MSBUILD_CMD% %1 /p:configuration=%2;platform=%VS_PLATFORM%
) ELSE (
	%MSBUILD_CMD% %1 /p:configuration=%2;platform=%VS_PLATFORM%;WholeProgramOptimization=TRUE
)
exit /b %ERRORLEVEL%

:: InstallCMakeProject - Builds the INSTALL project of CMake-based project
:: Params: %1 buildDir, %2 == configuration
:: NOTE the actual install dir is set during cmake run.
:: TODO Utilize cmake --build --target INSTALL
:InstallCMakeProject
pushd %1
call cecho.cmd 0 13 "Installing %2 %DEPENDENCY_NAME%. Please be patient, this will take a while."

:: whole program optimization avoids Visual C++ hanging when compiling 32-bit release OCCT up to version 7.4.0
IF %COMPILE_WITH_WPO%==FALSE (
	%INSTALL_CMD% INSTALL.%VCPROJ_FILE_EXT% /p:configuration=%2;platform=%VS_PLATFORM%
) ELSE (
	%INSTALL_CMD% INSTALL.%VCPROJ_FILE_EXT% /p:configuration=%2;platform=%VS_PLATFORM%;WholeProgramOptimization=TRUE
)
set RET=%ERRORLEVEL%
popd
exit /b %RET%

:: PrintUsage - Prints usage information
:PrintUsage
call "%~dp0\utils\cecho.cmd" 0 10 "Requirements for a successful execution:"
echo  1. Install PowerShell (preinstalled in Windows ^>= 7) version 5 or higher and make sure 'powershell' is accessible from PATH.
echo   - https://support.microsoft.com/en-us/kb/968929
echo  2. Install Git and make sure 'git' is accessible from PATH.
echo   - https://git-for-windows.github.io/
echo  3. Install CMake and make sure 'cmake' is accessible from PATH.
echo   - http://www.cmake.org/
echo  4. Visual Studio 2013 or newer with C++ toolset.
echo   - https://www.visualstudio.com/
echo  5. Run this batch script with Visual Studio environment variables set.
echo   - https://msdn.microsoft.com/en-us/library/ms229859(v=vs.110).aspx
echo.
echo NB: This script needs to be ran from the directory directly containing it.
echo.
<|MERGE_RESOLUTION|>--- conflicted
+++ resolved
@@ -1,613 +1,609 @@
-:::::::::::::::::::::::::::::::::::::::::::::::::::::::::::::::::::::::::::::::::
-::                                                                             ::
-:: This file is part of IfcOpenShell.                                          ::
-::                                                                             ::
-:: IfcOpenShell is free software: you can redistribute it and/or modify        ::
-:: it under the terms of the Lesser GNU General Public License as published by ::
-:: the Free Software Foundation, either version 3.0 of the License, or         ::
-:: (at your option) any later version.                                         ::
-::                                                                             ::
-:: IfcOpenShell is distributed in the hope that it will be useful,             ::
-:: but WITHOUT ANY WARRANTY; without even the implied warranty of              ::
-:: MERCHANTABILITY or FITNESS FOR A PARTICULAR PURPOSE. See the                ::
-:: Lesser GNU General Public License for more details.                         ::
-::                                                                             ::
-:: You should have received a copy of the Lesser GNU General Public License    ::
-:: along with this program. If not, see <http://www.gnu.org/licenses/>.        ::
-::                                                                             ::
-:::::::::::::::::::::::::::::::::::::::::::::::::::::::::::::::::::::::::::::::::
-
-:: This batch file expects CMake generator as %1 and build configuration type as %2. If not provided,
-:: a deduced generator will be used for %1 and BUILD_CFG_DEFAULT for %2 (both set in vs-cfg.cmd)
-:: Optionally a build type (Build/Rebuild/Clean) can be passed as %3.
-
-@echo off
-echo.
-
-for %%Q in ("%~dp0\.") DO set "batpath=%%~fQ"
-
-if NOT "%CD%" == "%batpath%" (
-    GOTO :ErrorAndPrintUsage
-)
-
-
-set PROJECT_NAME=IfcOpenShell
-call utils\cecho.cmd 15 0 "This script fetches and builds all %PROJECT_NAME% dependencies"
-echo.
-
-:: Enable the delayed environment variable expansion needed in vs-cfg.cmd.
-setlocal EnableDelayedExpansion
-
-:: Make sure vcvarsall.bat is called and dev env set is up.
-IF "%VSINSTALLDIR%"=="" (
-   call utils\cecho.cmd 0 12 "Visual Studio environment variables not set- cannot proceed."
-   GOTO :ErrorAndPrintUsage
-)
-
-:: Check for cl.exe - at least the "Typical" Visual Studio 2015 installation does not include the C++ toolset by default,
-:: http://blogs.msdn.com/b/vcblog/archive/2015/07/24/setup-changes-in-visual-studio-2015-affecting-c-developers.aspx
-where cl.exe 2>&1>NUL
-if not %ERRORLEVEL%==0 (
-    call utils\cecho.cmd 0 12 "%~nx0: cl.exe not in PATH. Make sure to select the C++ toolset when installing Visual Studio- cannot proceed."
-    GOTO :ErrorAndPrintUsage
-)
-
-:: Set up variables depending on the used Visual Studio version
-call vs-cfg.cmd %1
-IF NOT %ERRORLEVEL%==0 GOTO :Error
-
-:: Set up the BuildDepsCache.txt filename
-IF DEFINED VS_TOOLSET (
-    set BUILD_DEPS_CACHE_PATH=BuildDepsCache-%VS_PLATFORM%-%VS_TOOLSET%.txt
-) ELSE (
-    set BUILD_DEPS_CACHE_PATH=BuildDepsCache-%VS_PLATFORM%.txt
-)
-
-:: fix for Visual C++ hanging when compiling 32-bit release OCCT up to version 7.4.0
-:: see https://tracker.dev.opencascade.org/view.php?id=31628
-SET COMPILE_WITH_WPO=FALSE
-
-call build-type-cfg.cmd %2
-IF NOT %ERRORLEVEL%==0 GOTO :Error
-
-set BUILD_TYPE=%3
-IF "%BUILD_TYPE%"=="" set BUILD_TYPE=Build
-
-IF NOT "!BUILD_TYPE!"=="Build" IF NOT "!BUILD_TYPE!"=="Rebuild" IF NOT "!BUILD_TYPE!"=="Clean" (
-    call utils\cecho.cmd 0 12 "Invalid build type passed: !BUILD_TYPE!. Cannot proceed, aborting!"
-    GOTO :Error
-)
-
-:: Make sure deps and install folders exists.
-IF NOT EXIST "%DEPS_DIR%". mkdir "%DEPS_DIR%"
-IF NOT EXIST "%INSTALL_DIR%". mkdir "%INSTALL_DIR%"
-
-:: If we use VS2008, framework path (for MSBuild) may not be correctly set. Manually attempt to add in that case
-IF %VS_VER%==2008 set PATH=C:\Windows\Microsoft.NET\Framework\v3.5;%PATH%
-
-:: User-configurable build options
-IF NOT DEFINED IFCOS_USE_OCCT set IFCOS_USE_OCCT=TRUE
-IF NOT DEFINED IFCOS_INSTALL_PYTHON set IFCOS_INSTALL_PYTHON=TRUE
-IF NOT DEFINED IFCOS_USE_PYTHON2 set IFCOS_USE_PYTHON2=FALSE
-IF NOT DEFINED IFCOS_NUM_BUILD_PROCS set IFCOS_NUM_BUILD_PROCS=%NUMBER_OF_PROCESSORS%
-
-:: For subroutines
-set MSBUILD_CMD=MSBuild.exe /nologo /m:%IFCOS_NUM_BUILD_PROCS% /t:%BUILD_TYPE%
-REM /clp:ErrorsOnly;WarningsOnly
-:: Note BUILD_TYPE not passed, Clean e.g. wouldn't delete the installed files.
-set INSTALL_CMD=MSBuild.exe /nologo /m:%IFCOS_NUM_BUILD_PROCS%
-
-echo.
-
-:: Check that required tools are in PATH
-FOR %%i IN (powershell git cmake) DO (
-    where.exe %%i 1> NUL 2> NUL || call cecho.cmd 0 12 "Required tool `'%%i`' not installed or not added to PATH" && goto :ErrorAndPrintUsage
-)
-
-:: Check powershell version
-powershell -c "exit $PSVersionTable.PSVersion.Major -lt 5"
-IF NOT %ERRORLEVEL%==0 call cecho.cmd 0 12 "Powershell version 5 or higher required" && goto :ErrorAndPrintUsage
-
-cmake --version | findstr version > temp.txt
-set /p CMAKE_VERSION=<temp.txt
-del temp.txt
-if "%CMAKE_VERSION%" LSS "cmake version 3.11.4" (
-    echo "CMake v3.11.4 or higher is required"
-    goto :ErrorAndPrintUsage
-)
-
-:: Print build configuration information
-
-call cecho.cmd 0 10 "Script configuration:"
-call cecho.cmd 0 13 "* CMake Generator`t= '`"%GENERATOR%`'`t
-echo   - Passed to CMake -G option.
-call cecho.cmd 0 13 "* Target Architecture`t= %TARGET_ARCH%"
-echo   - Whether were doing 32-bit (x86) or 64-bit (x64) build.
-call cecho.cmd 0 13 "* Target Platform`t= %VS_PLATFORM%"
-echo   - Passed to CMake -A option.
-call cecho.cmd 0 13 "* Target Toolset`t= %VS_TOOLSET%"
-echo   - Passed to CMake -T option.
-call cecho.cmd 0 13 "* Dependency Directory`t= %DEPS_DIR%"
-echo   - The directory where %PROJECT_NAME% dependencies are fetched and built.
-call cecho.cmd 0 13 "* Installation Directory = %INSTALL_DIR%"
-echo   - The directory where %PROJECT_NAME% dependencies are installed.
-call cecho.cmd 0 13 "* Build Config Type`t= %BUILD_CFG%"
-echo   - The used build configuration type for the dependencies.
-echo     Defaults to RelWithDebInfo if not specified.
-IF %BUILD_CFG%==MinSizeRel call cecho.cmd 0 14 "     WARNING: MinSizeRel build can suffer from a significant performance loss."
-call cecho.cmd 0 13 "* Build Type`t`t= %BUILD_TYPE%"
-echo   - The used build type for the dependencies (Build, Rebuild, Clean).
-echo     Defaults to Build if not specified. Rebuild/Clean also uninstalls Python (if it was installed by this script).
-call cecho.cmd 0 13 "* IFCOS_USE_OCCT`t= %IFCOS_USE_OCCT%"
-echo   - Use the official Open CASCADE instead of the community edition.
-call cecho.cmd 0 13 "* IFCOS_INSTALL_PYTHON`t= %IFCOS_INSTALL_PYTHON%"
-echo   - Download and install Python.
-echo     Set to something other than TRUE if you wish to use an already installed version of Python.
-call cecho.cmd 0 13 "* IFCOS_USE_PYTHON2`t= %IFCOS_USE_PYTHON2%"
-echo   - Use Python 2 instead of 3.
-echo     Set to TRUE if you wish to use Python 2 instead of 3. Has no effect if IFCOS_INSTALL_PYTHON is not TRUE.
-call cecho.cmd 0 13 "* IFCOS_NUM_BUILD_PROCS`t= %IFCOS_NUM_BUILD_PROCS%"
-echo   - How many MSBuild.exe processes may be run in parallel.
-echo     Defaults to NUMBER_OF_PROCESSORS. Used also by other IfcOpenShell build scripts.
-echo.
-
-call :PrintUsage
-
-call cecho.cmd 0 14 "Warning: You will need roughly 8 GB of disk space to proceed `(VS 2015 x64 RelWithDebInfo`)."
-echo.
-
-call cecho.cmd black cyan "If you are not ready with the above: type `'n`' in the prompt below. Build proceeds on all other inputs!"
-
-set /p do_continue="> "
-if "%do_continue%"=="n" goto :Finish
-
-:: Cache last used CMake generator for other scripts to use
-if defined GEN_SHORTHAND echo GEN_SHORTHAND=%GEN_SHORTHAND%>"%~dp0\%BUILD_DEPS_CACHE_PATH%"
-
-echo.
-set START_TIME=%TIME%
-echo Build started at %START_TIME%.
-set BUILD_STARTED=TRUE
-echo.
-
-cd "%DEPS_DIR%"
-
-:HDF5
-set HDF5_VERSION=1.8.22
-set HDF5_VERSION_MAJOR=1.8
-set HDF5_CMAKE_ZIP=CMake-hdf5-%HDF5_VERSION%.zip
-set HDF5_INSTALL_ZIP_NAME=HDF5-%HDF5_VERSION%-win%ARCH_BITS%
-if "%ARCH_BITS%"==64. set ARCH_BITS_64=64
-
-call :DownloadFile http://support.hdfgroup.org/ftp/HDF5/releases/hdf5-%HDF5_VERSION_MAJOR%/hdf5-%HDF5_VERSION%/src/CMake-hdf5-%HDF5_VERSION%.zip "%DEPS_DIR%" %HDF5_CMAKE_ZIP%
-IF NOT %ERRORLEVEL%==0 GOTO :Error
-call :ExtractArchive %HDF5_CMAKE_ZIP% "%DEPS_DIR%" "%DEPS_DIR%\CMake-hdf5-%HDF5_VERSION%"
-IF NOT %ERRORLEVEL%==0 GOTO :Error
-pushd "%DEPS_DIR%\CMake-hdf5-%HDF5_VERSION%"
-ctest -S HDF5config.cmake,BUILD_GENERATOR=VS%VS_VER%%ARCH_BITS_64% -C %BUILD_CFG% -V -O hdf5.log
-call :ExtractArchive %HDF5_INSTALL_ZIP_NAME%.zip "%INSTALL_DIR%" "%INSTALL_DIR%\%HDF5_INSTALL_ZIP_NAME%"
-echo HDF5_VERSION=%HDF5_VERSION%>>"%~dp0\%BUILD_DEPS_CACHE_PATH%"
-popd
-goto :Successful
-
-:: Note all of the dependencies have appropriate label so that user can easily skip something if wanted
-:: by modifying this file and using goto.
-:Boost
-:: NOTE Boost < 1.64 doesn't work without tricks if the user has only VS 2017 installed and no earlier versions.
-set BOOST_VERSION=1.74.0
-:: Version string with underscores instead of dots.
-set BOOST_VER=%BOOST_VERSION:.=_%
-:: DEPENDENCY_NAME is used for logging and DEPENDENCY_DIR for saving from some redundant typing
-set DEPENDENCY_NAME=Boost %BOOST_VERSION%
-set DEPENDENCY_DIR=%DEPS_DIR%\boost_%BOOST_VER%
-set BOOST_LIBRARYDIR=%DEPENDENCY_DIR%\stage\%GEN_SHORTHAND%\lib
-:: NOTE Also zip download exists, if encountering problems with 7z for some reason.
-set ZIP_EXT=7z
-set BOOST_ZIP=boost_%BOOST_VER%.%ZIP_EXT%
-
-:: On 2021-05-11 Boost changed download address:
-:: Instead of: https://dl.bintray.com/boostorg/release/ you should use https://boostorg.jfrog.io/artifactory/main/release/ to retrieve boost releases.
-
-rem call :DownloadFile https://dl.bintray.com/boostorg/release/%BOOST_VERSION%/source/%BOOST_ZIP% "%DEPS_DIR%" %BOOST_ZIP%
-call :DownloadFile https://boostorg.jfrog.io/artifactory/main/release/%BOOST_VERSION%/source/%BOOST_ZIP% "%DEPS_DIR%" %BOOST_ZIP%
-
-IF NOT %ERRORLEVEL%==0 GOTO :Error
-call :ExtractArchive %BOOST_ZIP% "%DEPS_DIR%" "%DEPENDENCY_DIR%"
-IF NOT %ERRORLEVEL%==0 GOTO :Error
-
-:: Build Boost build script
-if not exist "%DEPENDENCY_DIR%\project-config.jam". (
-    cd "%DEPS_DIR%"
-    IF NOT EXIST "%DEPENDENCY_DIR%\boost.css" GOTO :Error
-    cd "%DEPENDENCY_DIR%"
-    call cecho.cmd 0 13 "Building Boost build script."
-    call bootstrap %BOOST_BOOTSTRAP_VER%
-    IF NOT %ERRORLEVEL%==0 GOTO :Error
-)
-
-set BOOST_LIBS=--with-system --with-regex --with-thread --with-program_options --with-date_time --with-iostreams --with-filesystem
-:: NOTE Boost is fast to build with limited set of libraries so build it always.
-cd "%DEPENDENCY_DIR%"
-call cecho.cmd 0 13 "Building %DEPENDENCY_NAME% %BOOST_LIBS% Please be patient, this will take a while."
-IF EXIST "%DEPENDENCY_DIR%\bin.v2\project-cache.jam" del "%DEPS_DIR%\boost\bin.v2\project-cache.jam"
-
-<<<<<<< HEAD
-call .\b2 toolset=%BOOST_TOOLSET% runtime-link=shared address-model=%ARCH_BITS% -j%IFCOS_NUM_BUILD_PROCS% ^
-=======
-call .\b2 toolset=%BOOST_TOOLSET% runtime-link=static address-model=%ARCH_BITS% --abbreviate-paths -j%IFCOS_NUM_BUILD_PROCS% ^
->>>>>>> acddbfd1
-    variant=%DEBUG_OR_RELEASE_LOWERCASE% %BOOST_WIN_API% %BOOST_LIBS% stage --stagedir=stage/%GEN_SHORTHAND% 
-
-IF NOT %ERRORLEVEL%==0 GOTO :Error
-
-:JSON
-set DEPENDENCY_NAME=JSON for Modern C++ v3.6.1
-IF NOT EXIST "%INSTALL_DIR%\json\nlohmann". mkdir "%INSTALL_DIR%\json\nlohmann"
-call :DownloadFile https://github.com/nlohmann/json/releases/download/v3.6.1/json.hpp "%INSTALL_DIR%\json\nlohmann" json.hpp
-
-:OpenCOLLADA
-:: Note OpenCOLLADA has only Release and Debug builds.
-set DEPENDENCY_NAME=OpenCOLLADA
-set DEPENDENCY_DIR=%DEPS_DIR%\OpenCOLLADA
-:: Use a fixed revision in order to prevent introducing breaking changes
-call :GitCloneAndCheckoutRevision https://github.com/KhronosGroup/OpenCOLLADA.git "%DEPENDENCY_DIR%" 064a60b65c2c31b94f013820856bc84fb1937cc6
-IF NOT %ERRORLEVEL%==0 GOTO :Error
-cd "%DEPENDENCY_DIR%"
-:: Debug build of OpenCOLLADAValidator fails (https://github.com/KhronosGroup/OpenCOLLADA/issues/377) so
-:: so disable it from the build altogether as we have no use for it
-findstr #add_subdirectory(COLLADAValidator) CMakeLists.txt>NUL
-IF NOT %ERRORLEVEL%==0 git apply --reject --whitespace=fix "%~dp0patches\OpenCOLLADA_CMakeLists.txt.patch"
-:: NOTE OpenCOLLADA has been observed to have problems with switching between debug and release builds so
-:: uncomment to following line in order to delete the CMakeCache.txt always if experiencing problems.
-REM IF EXIST "%DEPENDENCY_DIR%\%BUILD_DIR%\CMakeCache.txt". del "%DEPENDENCY_DIR%\%BUILD_DIR%\CMakeCache.txt"
-:: NOTE Enforce that the embedded LibXml2 and PCRE are used as there might be problems with arbitrary versions of the libraries.
-call :RunCMake -DCMAKE_INSTALL_PREFIX="%INSTALL_DIR%\OpenCOLLADA" -DUSE_STATIC_MSVC_RUNTIME=0 -DCMAKE_DEBUG_POSTFIX=d ^
-               -DLIBXML2_LIBRARIES="" -DLIBXML2_INCLUDE_DIR="" -DPCRE_INCLUDE_DIR="" -DPCRE_LIBRARIES=""
-IF NOT %ERRORLEVEL%==0 GOTO :Error
-REM IF NOT EXIST "%DEPS_DIR%\OpenCOLLADA\%BUILD_DIR%\lib\%DEBUG_OR_RELEASE%\OpenCOLLADASaxFrameworkLoader.lib".
-call :BuildSolution "%DEPENDENCY_DIR%\%BUILD_DIR%\OPENCOLLADA.sln" %DEBUG_OR_RELEASE%
-IF NOT %ERRORLEVEL%==0 GOTO :Error
-call :InstallCMakeProject "%DEPENDENCY_DIR%\%BUILD_DIR%" %DEBUG_OR_RELEASE%
-IF NOT %ERRORLEVEL%==0 GOTO :Error
-
-if %IFCOS_USE_OCCT%==FALSE goto :OCE
-:OCCT
-set OCCT_VERSION=7.3.0p3
-SET OCCT_VER=V%OCCT_VERSION:.=_%
-
-set OCC_INCLUDE_DIR=%INSTALL_DIR%\opencascade-%OCCT_VERSION%\inc>>"%~dp0\%BUILD_DEPS_CACHE_PATH%"
-set OCC_LIBRARY_DIR=%INSTALL_DIR%\opencascade-%OCCT_VERSION%\win%ARCH_BITS%\lib>>"%~dp0\%BUILD_DEPS_CACHE_PATH%"
-echo OCC_INCLUDE_DIR=%OCC_INCLUDE_DIR%>>"%~dp0\%BUILD_DEPS_CACHE_PATH%"
-echo OCC_LIBRARY_DIR=%OCC_LIBRARY_DIR%>>"%~dp0\%BUILD_DEPS_CACHE_PATH%"
-
-:: OCCT has many dependencies but FreeType is the only mandatory
-set DEPENDENCY_NAME=FreeType
-set DEPENDENCY_DIR=%DEPS_DIR%\freetype-2.6.5
-set FREETYPE_ZIP=ft265.zip
-cd "%DEPS_DIR%"
-call :DownloadFile http://download.savannah.gnu.org/releases/freetype/%FREETYPE_ZIP% "%DEPS_DIR%" %FREETYPE_ZIP%
-if not %ERRORLEVEL%==0 goto :Error
-call :ExtractArchive %FREETYPE_ZIP% "%DEPS_DIR%" "%DEPENDENCY_DIR%"
-if not %ERRORLEVEL%==0 goto :Error
-cd "%DEPENDENCY_DIR%"
-:: NOTE FreeType is built as a static library by default
-call :RunCMake -DCMAKE_INSTALL_PREFIX="%INSTALL_DIR%\freetype"
-if not %ERRORLEVEL%==0 goto :Error
-call :BuildSolution "%DEPENDENCY_DIR%\%BUILD_DIR%\freetype.sln" %BUILD_CFG%
-if not %ERRORLEVEL%==0 goto :Error
-call :InstallCMakeProject "%DEPENDENCY_DIR%\%BUILD_DIR%" %BUILD_CFG%
-if not %ERRORLEVEL%==0 goto :Error 
-
-set DEPENDENCY_NAME=Open CASCADE %OCCT_VERSION%
-set DEPENDENCY_DIR=%DEPS_DIR%\occt_git
-cd "%DEPS_DIR%"
-call :GitCloneAndCheckoutRevision https://git.dev.opencascade.org/repos/occt.git "%DEPENDENCY_DIR%" %OCCT_VER%
-if not %ERRORLEVEL%==0 goto :Error
-
-:: Patching always blindly would trigger a rebuild each time
-findstr IfcOpenShell "%DEPENDENCY_DIR%\CMakeLists.txt">NUL
-if not %ERRORLEVEL%==0 (
-    pushd "%DEPENDENCY_DIR%"
-    git reset --hard --ignore-whitespace ""%~dp0patches\%OCCT_VER%.patch"
-    popd
-)
-findstr IfcOpenShell "%DEPENDENCY_DIR%\CMakeLists.txt">NUL
-if not %ERRORLEVEL%==0 goto :Error
-
-cd "%DEPENDENCY_DIR%"
-call :RunCMake -DINSTALL_DIR="%INSTALL_DIR%\opencascade-%OCCT_VERSION%" -DBUILD_LIBRARY_TYPE="Static" -DCMAKE_DEBUG_POSTFIX=d ^
-    -DBUILD_MODULE_Draw=0 -D3RDPARTY_FREETYPE_DIR="%INSTALL_DIR%\freetype"
-if not %ERRORLEVEL%==0 goto :Error
-
-:: whole program optimization avoids Visual C++ hanging when compiling 32-bit release OCCT up to version 7.4.0
-IF %ARCH_BITS%==32 (
-	IF %BUILD_CFG%==Release (
-		SET COMPILE_WITH_WPO=TRUE
-	)
-)
-
-call :BuildSolution "%DEPENDENCY_DIR%\%BUILD_DIR%\OCCT.sln" %BUILD_CFG%
-if not %ERRORLEVEL%==0 goto :Error
-call :InstallCMakeProject "%DEPENDENCY_DIR%\%BUILD_DIR%" %BUILD_CFG%
-if not %ERRORLEVEL%==0 goto :Error
-
-SET COMPILE_WITH_WPO=FALSE
-
-:: Use a single lib directory for release and debug libraries as is done with OCE
-if not exist "%OCC_LIBRARY_DIR%". mkdir "%OCC_LIBRARY_DIR%"
-:: NOTE OCCT (at least occt-V7_0_0-9059ca1) directory creation code is hardcoded and doesn't seem handle future VC versions
-set OCCT_VC_VER=%VC_VER%
-IF %OCCT_VC_VER% GTR 14 (
-    set OCCT_VC_VER=14
-)
-move /y "%INSTALL_DIR%\opencascade-%OCCT_VERSION%\win%ARCH_BITS%\vc%OCCT_VC_VER%\libi\*.*" "%OCC_LIBRARY_DIR%"
-move /y "%INSTALL_DIR%\opencascade-%OCCT_VERSION%\win%ARCH_BITS%\vc%OCCT_VC_VER%\libd\*.*" "%OCC_LIBRARY_DIR%"
-move /y "%INSTALL_DIR%\opencascade-%OCCT_VERSION%\win%ARCH_BITS%\vc%OCCT_VC_VER%\lib\*.*" "%OCC_LIBRARY_DIR%"
-rmdir /s /q "%INSTALL_DIR%\opencascade-%OCCT_VERSION%\win%ARCH_BITS%\vc%OCCT_VC_VER%"
-:: Removed unneeded bits
-rmdir /s /q "%INSTALL_DIR%\opencascade-%OCCT_VERSION%\data"
-rmdir /s /q "%INSTALL_DIR%\opencascade-%OCCT_VERSION%\samples"
-del "%INSTALL_DIR%\opencascade-%OCCT_VERSION%\*.bat"
-
-goto :Python
-
-:OCE
-set OCC_INCLUDE_DIR=%INSTALL_DIR%\oce\include\oce>>"%~dp0\%BUILD_DEPS_CACHE_PATH%"
-set OCC_LIBRARY_DIR=%INSTALL_DIR%\oce\Win%ARCH_BITS%\lib>>"%~dp0\%BUILD_DEPS_CACHE_PATH%"
-echo OCC_INCLUDE_DIR=%OCC_INCLUDE_DIR%>>"%~dp0\%BUILD_DEPS_CACHE_PATH%"
-echo OCC_LIBRARY_DIR=%OCC_LIBRARY_DIR%>>"%~dp0\%BUILD_DEPS_CACHE_PATH%"
-
-set DEPENDENCY_NAME=Open CASCADE Community Edition
-set DEPENDENCY_DIR=%DEPS_DIR%\oce
-set OCE_VERSION=OCE-0.18
-call :GitCloneAndCheckoutRevision https://github.com/tpaviot/oce.git "%DEPENDENCY_DIR%" %OCE_VERSION%
-IF NOT %ERRORLEVEL%==0 GOTO :Error
-:: Use the oce-win-bundle for OCE's dependencies
-call :GitCloneOrPullRepository https://github.com/QbProg/oce-win-bundle.git "%DEPENDENCY_DIR%\oce-win-bundle"
-IF NOT %ERRORLEVEL%==0 GOTO :Error
-
-cd "%DEPENDENCY_DIR%"
-:: NOTE Specify OCE_NO_LIBRARY_VERSION as rc.exe can fail due to long filenames and huge command-line parameter
-:: input (more than 32,000 characters). Could maybe try using subst for the build dir to overcome this.
-call :RunCMake  -DOCE_BUILD_SHARED_LIB=0 -DOCE_INSTALL_PREFIX="%INSTALL_DIR%\oce" -DOCE_TESTING=0 ^
-                -DOCE_NO_LIBRARY_VERSION=1 -DOCE_USE_STATIC_MSVC_RUNTIME=0
-IF NOT %ERRORLEVEL%==0 GOTO :Error
-call :BuildSolution "%DEPENDENCY_DIR%\%BUILD_DIR%\OCE.sln" %BUILD_CFG%
-IF NOT %ERRORLEVEL%==0 GOTO :Error
-call :InstallCMakeProject "%DEPENDENCY_DIR%\%BUILD_DIR%" %BUILD_CFG%
-IF NOT %ERRORLEVEL%==0 GOTO :Error
-
-:Python
-:: TODO Update to 3.5 when it's released as it will have an option to install debug libraries.
-:: NOTE If updating the default Python version, change PY_VER_MAJOR_MINOR accordingly in run-cmake.bat
-set PYTHON_VERSION=3.4.3
-IF "%IFCOS_USE_PYTHON2%"=="TRUE" set PYTHON_VERSION=2.7.10
-set PY_VER_MAJOR_MINOR=%PYTHON_VERSION:~0,3%
-set PY_VER_MAJOR_MINOR=%PY_VER_MAJOR_MINOR:.=%
-set PYTHONHOME=%INSTALL_DIR%\Python%PY_VER_MAJOR_MINOR%
-
-set DEPENDENCY_NAME=Python %PYTHON_VERSION%
-set DEPENDENCY_DIR=N/A
-set PYTHON_AMD64_POSTFIX=.amd64
-:: NOTE/TODO Beginning from 3.5.0: set PYTHON_AMD64_POSTFIX=-amd64
-IF NOT %TARGET_ARCH%==x64 set PYTHON_AMD64_POSTFIX=
-set PYTHON_INSTALLER=python-%PYTHON_VERSION%%PYTHON_AMD64_POSTFIX%.msi
-:: NOTE/TODO 3.5.0 doesn't use MSI any longer, but exe: set PYTHON_INSTALLER=python-%PYTHON_VERSION%%PYTHON_AMD64_POSTFIX%.exe
-IF "%IFCOS_INSTALL_PYTHON%"=="TRUE" (
-    REM Store Python versions to BuildDepsCache.txt for run-cmake.bat
-    echo PY_VER_MAJOR_MINOR=%PY_VER_MAJOR_MINOR%>>"%~dp0\%BUILD_DEPS_CACHE_PATH%"
-    echo PYTHONHOME=%PYTHONHOME%>>"%~dp0\%BUILD_DEPS_CACHE_PATH%"
-
-    cd "%DEPS_DIR%"
-    call :DownloadFile https://www.python.org/ftp/python/%PYTHON_VERSION%/%PYTHON_INSTALLER% "%DEPS_DIR%" %PYTHON_INSTALLER%
-    IF NOT %ERRORLEVEL%==0 GOTO :Error
-    REM Uninstall if build Rebuild/Clean used
-    IF NOT %BUILD_TYPE%==Build (
-        call cecho.cmd 0 13 "Uninstalling %DEPENDENCY_NAME%. Please be patient, this will take a while."
-        msiexec /x %PYTHON_INSTALLER% /qn
-    )
-
-    IF NOT EXIST "%PYTHONHOME%". (
-        call cecho.cmd 0 13 "Installing %DEPENDENCY_NAME%. Please be patient, this will take a while."
-        msiexec /qn /i %PYTHON_INSTALLER% TARGETDIR="%PYTHONHOME%"
-    ) ELSE (
-        call cecho.cmd 0 13 "%DEPENDENCY_NAME% already installed. Skipping."
-    )
-) ELSE (
-    call cecho.cmd 0 13 "IFCOS_INSTALL_PYTHON not true, skipping installation of Python."
-)
-
-:SWIG
-set SWIG_VERSION=3.0.12
-set DEPENDENCY_NAME=SWIG %SWIG_VERSION%
-set DEPENDENCY_DIR=N/A
-set SWIG_ZIP=swigwin-%SWIG_VERSION%.zip
-cd "%DEPS_DIR%"
-call :DownloadFile https://sourceforge.net/projects/swig/files/swigwin/swigwin-%SWIG_VERSION%/%SWIG_ZIP% "%DEPS_DIR%" %SWIG_ZIP%
-IF NOT %ERRORLEVEL%==0 GOTO :Error
-call :ExtractArchive %SWIG_ZIP% "%DEPS_DIR%" "%DEPS_DIR%\swigwin"
-IF NOT %ERRORLEVEL%==0 GOTO :Error
-IF EXIST "%DEPS_DIR%\swigwin-%SWIG_VERSION%". (
-    pushd "%DEPS_DIR%"
-    ren swigwin-%SWIG_VERSION% swigwin
-    popd
-)
-IF EXIST "%DEPS_DIR%\swigwin\". robocopy "%DEPS_DIR%\swigwin" "%INSTALL_DIR%\swigwin" /E /IS /MOVE /njh /njs
-
-:Successful
-echo.
-call "%~dp0\utils\cecho.cmd" 0 10 "%PROJECT_NAME% dependencies built."
-set IFCOS_SCRIPT_RET=0
-goto :Finish
-
-:ErrorAndPrintUsage
-echo.
-call :PrintUsage
-:Error
-echo.
-call "%~dp0\utils\cecho.cmd" 0 12 "An error occurred! Aborting!"
-set IFCOS_SCRIPT_RET=1
-goto :Finish
-
-:Finish
-:: Print end time and elapsed time, http://stackoverflow.com/a/9935540
-if not defined BUILD_STARTED goto :BuildTimeSkipped
-set END_TIME=%TIME%
-for /F "tokens=1-4 delims=:.," %%a in ("%START_TIME%") do (
-   set /A "start=(((%%a*60)+1%%b %% 100)*60+1%%c %% 100)*100+1%%d %% 100"
-)
-for /F "tokens=1-4 delims=:.," %%a in ("%END_TIME%") do (
-   set /A "end=(((%%a*60)+1%%b %% 100)*60+1%%c %% 100)*100+1%%d %% 100"
-)
-set /A elapsed=end-start
-set /A hh=elapsed/(60*60*100), rest=elapsed%%(60*60*100), mm=rest/(60*100), rest%%=60*100, ss=rest/100, cc=rest%%100
-if %mm% lss 10 set mm=0%mm%
-if %ss% lss 10 set ss=0%ss%
-if %cc% lss 10 set cc=0%cc%
-echo.
-echo Build ended at %END_TIME%. Time elapsed %hh%:%mm%:%ss%.%cc%.
-:BuildTimeSkipped
-set PATH=%ORIGINAL_PATH%
-cd "%~dp0"
-exit /b %IFCOS_SCRIPT_RET%
-
-::::::::::::::::::::::::::::::::::::: Subroutines :::::::::::::::::::::::::::::::::::::
-
-:: DownloadFile - Downloads a file using PowerShell
-:: Params: %1 url, %2 destinationDir, %3 filename
-:DownloadFile
-pushd "%2"
-if not exist "%~3". (
-    call cecho.cmd 0 13 "Downloading %DEPENDENCY_NAME% into %~2."
-    powershell -Command "[System.Net.ServicePointManager]::SecurityProtocol = [System.Net.SecurityProtocolType]::Tls12; $webClient = new-object System.Net.WebClient; $webClient.Proxy.Credentials = [System.Net.CredentialCache]::DefaultNetworkCredentials; $webClient.DownloadFile('%1', '%3')"
-    REM Old wget version in case someone has problem with PowerShell: wget --no-check-certificate %1
-) else (
-    call cecho.cmd 0 13 "%DEPENDENCY_NAME% already downloaded. Skipping."
-)
-set RET=%ERRORLEVEL%
-popd
-exit /b %RET%
-
-:: ExtractArchive - Extracts an archive file using 7-zip
-:: Params: %1 filename, %2 destinationDir, %3 dirAfterExtraction
-:ExtractArchive
-if not exist "%~3". (
-    call cecho.cmd 0 13 "Extracting %DEPENDENCY_NAME% into %~2."
-    7za x %1 -y -o%2 > nul
-) else (
-    call cecho.cmd 0 13 "%DEPENDENCY_NAME% already extracted into %~3. Skipping."
-)
-exit /b %ERRORLEVEL%
-
-:: GitCloneOrPullRepository - Clones or pulls (if repository already cloned) a Git repository
-:: Params: %1 gitUrl, %2 destDir
-:: F.ex. call :GitCloneRepository https://github.com/KhronosGroup/OpenCOLLADA.git "%DEPS_DIR%\OpenCOLLADA\"
-:GitCloneOrPullRepository
-if not exist "%~2". (
-    call cecho.cmd 0 13 "Cloning %DEPENDENCY_NAME% into %~2."
-    pushd "%DEPS_DIR%"
-    call git clone %1 %2
-    set RET=%ERRORLEVEL%
-) else (
-    call cecho.cmd 0 13 "%DEPENDENCY_NAME% already cloned. Pulling latest changes."
-    pushd %2
-    call git pull
-    set RET=0
-)
-popd
-exit /b %RET%
-
-:: GitCloneAndCheckoutRevision - Clones a Git repository and checks out a specific revision or tag
-:: Params: %1 gitUrl, %2 destDir, %3 revision
-:: F.ex. call :GitCloneAndCheckoutRevision https://github.com/KhronosGroup/OpenCOLLADA.git "%DEPENDENCY_DIR%" 064a60b65c2c31b94f013820856bc84fb1937cc6
-:GitCloneAndCheckoutRevision
-if not exist "%~2". (
-    call cecho.cmd 0 13 "Cloning %DEPENDENCY_NAME% into %~2."
-    pushd "%DEPS_DIR%"
-    call git clone %1 %2
-    set RET=%ERRORLEVEL%
-    if not %RET%==0 exit /b %RET%
-    popd
-) else (
-    call cecho.cmd 0 13 "%DEPENDENCY_NAME% already cloned."
-    set RET=0
-)
-pushd "%2"
-call git fetch
-call cecho.cmd 0 13 "Checking out %DEPENDENCY_NAME% revision %3."
-call git checkout %3
-set RET=%ERRORLEVEL%
-popd
-exit /b %RET%
- 
-:: RunCMake - Runs CMake for a CMake-based project
-:: Params: %* cmakeOptions
-:: NOTE cd to root CMakeLists.txt folder before calling this if the CMakeLists.txt is not in the repo root.
-:RunCMake
-call cecho.cmd 0 13 "Running CMake for %DEPENDENCY_NAME%."
-IF NOT EXIST %BUILD_DIR%. mkdir %BUILD_DIR%
-IF NOT %ERRORLEVEL%==0 GOTO :Error
-pushd %BUILD_DIR%
-:: TODO make deleting cache a parameter for this subroutine? We probably want to delete the 
-:: cache always e.g. when we've had new changes in the repository.
-IF %BUILD_TYPE%==Rebuild IF EXIST CMakeCache.txt. del CMakeCache.txt
-
-IF NOT "%VS_TOOLSET_HOST%"=="" (
-    cmake .. -G %GENERATOR% -A %VS_PLATFORM% -T %VS_TOOLSET_HOST% %*
-) ELSE (
-    cmake .. -G %GENERATOR% -A %VS_PLATFORM% %*
-)
-
-set RET=%ERRORLEVEL%
-popd
-exit /b %RET%
-
-:: TODO add BuildCMakeProject which utilizes cmake --build
-
-:: BuildSolution - Builds/Rebuilds/Cleans a solution using MSBuild
-:: Params: %1 solutioName, %2 configuration
-:BuildSolution
-call cecho.cmd 0 13 "Building %2 %DEPENDENCY_NAME%. Please be patient, this will take a while."
-
-:: whole program optimization avoids Visual C++ hanging when compiling 32-bit release OCCT up to version 7.4.0
-IF %COMPILE_WITH_WPO%==FALSE (
-	%MSBUILD_CMD% %1 /p:configuration=%2;platform=%VS_PLATFORM%
-) ELSE (
-	%MSBUILD_CMD% %1 /p:configuration=%2;platform=%VS_PLATFORM%;WholeProgramOptimization=TRUE
-)
-exit /b %ERRORLEVEL%
-
-:: InstallCMakeProject - Builds the INSTALL project of CMake-based project
-:: Params: %1 buildDir, %2 == configuration
-:: NOTE the actual install dir is set during cmake run.
-:: TODO Utilize cmake --build --target INSTALL
-:InstallCMakeProject
-pushd %1
-call cecho.cmd 0 13 "Installing %2 %DEPENDENCY_NAME%. Please be patient, this will take a while."
-
-:: whole program optimization avoids Visual C++ hanging when compiling 32-bit release OCCT up to version 7.4.0
-IF %COMPILE_WITH_WPO%==FALSE (
-	%INSTALL_CMD% INSTALL.%VCPROJ_FILE_EXT% /p:configuration=%2;platform=%VS_PLATFORM%
-) ELSE (
-	%INSTALL_CMD% INSTALL.%VCPROJ_FILE_EXT% /p:configuration=%2;platform=%VS_PLATFORM%;WholeProgramOptimization=TRUE
-)
-set RET=%ERRORLEVEL%
-popd
-exit /b %RET%
-
-:: PrintUsage - Prints usage information
-:PrintUsage
-call "%~dp0\utils\cecho.cmd" 0 10 "Requirements for a successful execution:"
-echo  1. Install PowerShell (preinstalled in Windows ^>= 7) version 5 or higher and make sure 'powershell' is accessible from PATH.
-echo   - https://support.microsoft.com/en-us/kb/968929
-echo  2. Install Git and make sure 'git' is accessible from PATH.
-echo   - https://git-for-windows.github.io/
-echo  3. Install CMake and make sure 'cmake' is accessible from PATH.
-echo   - http://www.cmake.org/
-echo  4. Visual Studio 2013 or newer with C++ toolset.
-echo   - https://www.visualstudio.com/
-echo  5. Run this batch script with Visual Studio environment variables set.
-echo   - https://msdn.microsoft.com/en-us/library/ms229859(v=vs.110).aspx
-echo.
-echo NB: This script needs to be ran from the directory directly containing it.
-echo.
+:::::::::::::::::::::::::::::::::::::::::::::::::::::::::::::::::::::::::::::::::
+::                                                                             ::
+:: This file is part of IfcOpenShell.                                          ::
+::                                                                             ::
+:: IfcOpenShell is free software: you can redistribute it and/or modify        ::
+:: it under the terms of the Lesser GNU General Public License as published by ::
+:: the Free Software Foundation, either version 3.0 of the License, or         ::
+:: (at your option) any later version.                                         ::
+::                                                                             ::
+:: IfcOpenShell is distributed in the hope that it will be useful,             ::
+:: but WITHOUT ANY WARRANTY; without even the implied warranty of              ::
+:: MERCHANTABILITY or FITNESS FOR A PARTICULAR PURPOSE. See the                ::
+:: Lesser GNU General Public License for more details.                         ::
+::                                                                             ::
+:: You should have received a copy of the Lesser GNU General Public License    ::
+:: along with this program. If not, see <http://www.gnu.org/licenses/>.        ::
+::                                                                             ::
+:::::::::::::::::::::::::::::::::::::::::::::::::::::::::::::::::::::::::::::::::
+
+:: This batch file expects CMake generator as %1 and build configuration type as %2. If not provided,
+:: a deduced generator will be used for %1 and BUILD_CFG_DEFAULT for %2 (both set in vs-cfg.cmd)
+:: Optionally a build type (Build/Rebuild/Clean) can be passed as %3.
+
+@echo off
+echo.
+
+for %%Q in ("%~dp0\.") DO set "batpath=%%~fQ"
+
+if NOT "%CD%" == "%batpath%" (
+    GOTO :ErrorAndPrintUsage
+)
+
+
+set PROJECT_NAME=IfcOpenShell
+call utils\cecho.cmd 15 0 "This script fetches and builds all %PROJECT_NAME% dependencies"
+echo.
+
+:: Enable the delayed environment variable expansion needed in vs-cfg.cmd.
+setlocal EnableDelayedExpansion
+
+:: Make sure vcvarsall.bat is called and dev env set is up.
+IF "%VSINSTALLDIR%"=="" (
+   call utils\cecho.cmd 0 12 "Visual Studio environment variables not set- cannot proceed."
+   GOTO :ErrorAndPrintUsage
+)
+
+:: Check for cl.exe - at least the "Typical" Visual Studio 2015 installation does not include the C++ toolset by default,
+:: http://blogs.msdn.com/b/vcblog/archive/2015/07/24/setup-changes-in-visual-studio-2015-affecting-c-developers.aspx
+where cl.exe 2>&1>NUL
+if not %ERRORLEVEL%==0 (
+    call utils\cecho.cmd 0 12 "%~nx0: cl.exe not in PATH. Make sure to select the C++ toolset when installing Visual Studio- cannot proceed."
+    GOTO :ErrorAndPrintUsage
+)
+
+:: Set up variables depending on the used Visual Studio version
+call vs-cfg.cmd %1
+IF NOT %ERRORLEVEL%==0 GOTO :Error
+
+:: Set up the BuildDepsCache.txt filename
+IF DEFINED VS_TOOLSET (
+    set BUILD_DEPS_CACHE_PATH=BuildDepsCache-%VS_PLATFORM%-%VS_TOOLSET%.txt
+) ELSE (
+    set BUILD_DEPS_CACHE_PATH=BuildDepsCache-%VS_PLATFORM%.txt
+)
+
+:: fix for Visual C++ hanging when compiling 32-bit release OCCT up to version 7.4.0
+:: see https://tracker.dev.opencascade.org/view.php?id=31628
+SET COMPILE_WITH_WPO=FALSE
+
+call build-type-cfg.cmd %2
+IF NOT %ERRORLEVEL%==0 GOTO :Error
+
+set BUILD_TYPE=%3
+IF "%BUILD_TYPE%"=="" set BUILD_TYPE=Build
+
+IF NOT "!BUILD_TYPE!"=="Build" IF NOT "!BUILD_TYPE!"=="Rebuild" IF NOT "!BUILD_TYPE!"=="Clean" (
+    call utils\cecho.cmd 0 12 "Invalid build type passed: !BUILD_TYPE!. Cannot proceed, aborting!"
+    GOTO :Error
+)
+
+:: Make sure deps and install folders exists.
+IF NOT EXIST "%DEPS_DIR%". mkdir "%DEPS_DIR%"
+IF NOT EXIST "%INSTALL_DIR%". mkdir "%INSTALL_DIR%"
+
+:: If we use VS2008, framework path (for MSBuild) may not be correctly set. Manually attempt to add in that case
+IF %VS_VER%==2008 set PATH=C:\Windows\Microsoft.NET\Framework\v3.5;%PATH%
+
+:: User-configurable build options
+IF NOT DEFINED IFCOS_USE_OCCT set IFCOS_USE_OCCT=TRUE
+IF NOT DEFINED IFCOS_INSTALL_PYTHON set IFCOS_INSTALL_PYTHON=TRUE
+IF NOT DEFINED IFCOS_USE_PYTHON2 set IFCOS_USE_PYTHON2=FALSE
+IF NOT DEFINED IFCOS_NUM_BUILD_PROCS set IFCOS_NUM_BUILD_PROCS=%NUMBER_OF_PROCESSORS%
+
+:: For subroutines
+set MSBUILD_CMD=MSBuild.exe /nologo /m:%IFCOS_NUM_BUILD_PROCS% /t:%BUILD_TYPE%
+REM /clp:ErrorsOnly;WarningsOnly
+:: Note BUILD_TYPE not passed, Clean e.g. wouldn't delete the installed files.
+set INSTALL_CMD=MSBuild.exe /nologo /m:%IFCOS_NUM_BUILD_PROCS%
+
+echo.
+
+:: Check that required tools are in PATH
+FOR %%i IN (powershell git cmake) DO (
+    where.exe %%i 1> NUL 2> NUL || call cecho.cmd 0 12 "Required tool `'%%i`' not installed or not added to PATH" && goto :ErrorAndPrintUsage
+)
+
+:: Check powershell version
+powershell -c "exit $PSVersionTable.PSVersion.Major -lt 5"
+IF NOT %ERRORLEVEL%==0 call cecho.cmd 0 12 "Powershell version 5 or higher required" && goto :ErrorAndPrintUsage
+
+cmake --version | findstr version > temp.txt
+set /p CMAKE_VERSION=<temp.txt
+del temp.txt
+if "%CMAKE_VERSION%" LSS "cmake version 3.11.4" (
+    echo "CMake v3.11.4 or higher is required"
+    goto :ErrorAndPrintUsage
+)
+
+:: Print build configuration information
+
+call cecho.cmd 0 10 "Script configuration:"
+call cecho.cmd 0 13 "* CMake Generator`t= '`"%GENERATOR%`'`t
+echo   - Passed to CMake -G option.
+call cecho.cmd 0 13 "* Target Architecture`t= %TARGET_ARCH%"
+echo   - Whether were doing 32-bit (x86) or 64-bit (x64) build.
+call cecho.cmd 0 13 "* Target Platform`t= %VS_PLATFORM%"
+echo   - Passed to CMake -A option.
+call cecho.cmd 0 13 "* Target Toolset`t= %VS_TOOLSET%"
+echo   - Passed to CMake -T option.
+call cecho.cmd 0 13 "* Dependency Directory`t= %DEPS_DIR%"
+echo   - The directory where %PROJECT_NAME% dependencies are fetched and built.
+call cecho.cmd 0 13 "* Installation Directory = %INSTALL_DIR%"
+echo   - The directory where %PROJECT_NAME% dependencies are installed.
+call cecho.cmd 0 13 "* Build Config Type`t= %BUILD_CFG%"
+echo   - The used build configuration type for the dependencies.
+echo     Defaults to RelWithDebInfo if not specified.
+IF %BUILD_CFG%==MinSizeRel call cecho.cmd 0 14 "     WARNING: MinSizeRel build can suffer from a significant performance loss."
+call cecho.cmd 0 13 "* Build Type`t`t= %BUILD_TYPE%"
+echo   - The used build type for the dependencies (Build, Rebuild, Clean).
+echo     Defaults to Build if not specified. Rebuild/Clean also uninstalls Python (if it was installed by this script).
+call cecho.cmd 0 13 "* IFCOS_USE_OCCT`t= %IFCOS_USE_OCCT%"
+echo   - Use the official Open CASCADE instead of the community edition.
+call cecho.cmd 0 13 "* IFCOS_INSTALL_PYTHON`t= %IFCOS_INSTALL_PYTHON%"
+echo   - Download and install Python.
+echo     Set to something other than TRUE if you wish to use an already installed version of Python.
+call cecho.cmd 0 13 "* IFCOS_USE_PYTHON2`t= %IFCOS_USE_PYTHON2%"
+echo   - Use Python 2 instead of 3.
+echo     Set to TRUE if you wish to use Python 2 instead of 3. Has no effect if IFCOS_INSTALL_PYTHON is not TRUE.
+call cecho.cmd 0 13 "* IFCOS_NUM_BUILD_PROCS`t= %IFCOS_NUM_BUILD_PROCS%"
+echo   - How many MSBuild.exe processes may be run in parallel.
+echo     Defaults to NUMBER_OF_PROCESSORS. Used also by other IfcOpenShell build scripts.
+echo.
+
+call :PrintUsage
+
+call cecho.cmd 0 14 "Warning: You will need roughly 8 GB of disk space to proceed `(VS 2015 x64 RelWithDebInfo`)."
+echo.
+
+call cecho.cmd black cyan "If you are not ready with the above: type `'n`' in the prompt below. Build proceeds on all other inputs!"
+
+set /p do_continue="> "
+if "%do_continue%"=="n" goto :Finish
+
+:: Cache last used CMake generator for other scripts to use
+if defined GEN_SHORTHAND echo GEN_SHORTHAND=%GEN_SHORTHAND%>"%~dp0\%BUILD_DEPS_CACHE_PATH%"
+
+echo.
+set START_TIME=%TIME%
+echo Build started at %START_TIME%.
+set BUILD_STARTED=TRUE
+echo.
+
+cd "%DEPS_DIR%"
+
+:HDF5
+set HDF5_VERSION=1.8.22
+set HDF5_VERSION_MAJOR=1.8
+set HDF5_CMAKE_ZIP=CMake-hdf5-%HDF5_VERSION%.zip
+set HDF5_INSTALL_ZIP_NAME=HDF5-%HDF5_VERSION%-win%ARCH_BITS%
+if "%ARCH_BITS%"==64. set ARCH_BITS_64=64
+
+call :DownloadFile http://support.hdfgroup.org/ftp/HDF5/releases/hdf5-%HDF5_VERSION_MAJOR%/hdf5-%HDF5_VERSION%/src/CMake-hdf5-%HDF5_VERSION%.zip "%DEPS_DIR%" %HDF5_CMAKE_ZIP%
+IF NOT %ERRORLEVEL%==0 GOTO :Error
+call :ExtractArchive %HDF5_CMAKE_ZIP% "%DEPS_DIR%" "%DEPS_DIR%\CMake-hdf5-%HDF5_VERSION%"
+IF NOT %ERRORLEVEL%==0 GOTO :Error
+pushd "%DEPS_DIR%\CMake-hdf5-%HDF5_VERSION%"
+ctest -S HDF5config.cmake,BUILD_GENERATOR=VS%VS_VER%%ARCH_BITS_64% -C %BUILD_CFG% -V -O hdf5.log
+call :ExtractArchive %HDF5_INSTALL_ZIP_NAME%.zip "%INSTALL_DIR%" "%INSTALL_DIR%\%HDF5_INSTALL_ZIP_NAME%"
+echo HDF5_VERSION=%HDF5_VERSION%>>"%~dp0\%BUILD_DEPS_CACHE_PATH%"
+popd
+goto :Successful
+
+:: Note all of the dependencies have appropriate label so that user can easily skip something if wanted
+:: by modifying this file and using goto.
+:Boost
+:: NOTE Boost < 1.64 doesn't work without tricks if the user has only VS 2017 installed and no earlier versions.
+set BOOST_VERSION=1.74.0
+:: Version string with underscores instead of dots.
+set BOOST_VER=%BOOST_VERSION:.=_%
+:: DEPENDENCY_NAME is used for logging and DEPENDENCY_DIR for saving from some redundant typing
+set DEPENDENCY_NAME=Boost %BOOST_VERSION%
+set DEPENDENCY_DIR=%DEPS_DIR%\boost_%BOOST_VER%
+set BOOST_LIBRARYDIR=%DEPENDENCY_DIR%\stage\%GEN_SHORTHAND%\lib
+:: NOTE Also zip download exists, if encountering problems with 7z for some reason.
+set ZIP_EXT=7z
+set BOOST_ZIP=boost_%BOOST_VER%.%ZIP_EXT%
+
+:: On 2021-05-11 Boost changed download address:
+:: Instead of: https://dl.bintray.com/boostorg/release/ you should use https://boostorg.jfrog.io/artifactory/main/release/ to retrieve boost releases.
+
+rem call :DownloadFile https://dl.bintray.com/boostorg/release/%BOOST_VERSION%/source/%BOOST_ZIP% "%DEPS_DIR%" %BOOST_ZIP%
+call :DownloadFile https://boostorg.jfrog.io/artifactory/main/release/%BOOST_VERSION%/source/%BOOST_ZIP% "%DEPS_DIR%" %BOOST_ZIP%
+
+IF NOT %ERRORLEVEL%==0 GOTO :Error
+call :ExtractArchive %BOOST_ZIP% "%DEPS_DIR%" "%DEPENDENCY_DIR%"
+IF NOT %ERRORLEVEL%==0 GOTO :Error
+
+:: Build Boost build script
+if not exist "%DEPENDENCY_DIR%\project-config.jam". (
+    cd "%DEPS_DIR%"
+    IF NOT EXIST "%DEPENDENCY_DIR%\boost.css" GOTO :Error
+    cd "%DEPENDENCY_DIR%"
+    call cecho.cmd 0 13 "Building Boost build script."
+    call bootstrap %BOOST_BOOTSTRAP_VER%
+    IF NOT %ERRORLEVEL%==0 GOTO :Error
+)
+
+set BOOST_LIBS=--with-system --with-regex --with-thread --with-program_options --with-date_time --with-iostreams --with-filesystem
+:: NOTE Boost is fast to build with limited set of libraries so build it always.
+cd "%DEPENDENCY_DIR%"
+call cecho.cmd 0 13 "Building %DEPENDENCY_NAME% %BOOST_LIBS% Please be patient, this will take a while."
+IF EXIST "%DEPENDENCY_DIR%\bin.v2\project-cache.jam" del "%DEPS_DIR%\boost\bin.v2\project-cache.jam"
+
+call .\b2 toolset=%BOOST_TOOLSET% runtime-link=shared address-model=%ARCH_BITS% --abbreviate-paths -j%IFCOS_NUM_BUILD_PROCS% ^
+    variant=%DEBUG_OR_RELEASE_LOWERCASE% %BOOST_WIN_API% %BOOST_LIBS% stage --stagedir=stage/%GEN_SHORTHAND% 
+
+IF NOT %ERRORLEVEL%==0 GOTO :Error
+
+:JSON
+set DEPENDENCY_NAME=JSON for Modern C++ v3.6.1
+IF NOT EXIST "%INSTALL_DIR%\json\nlohmann". mkdir "%INSTALL_DIR%\json\nlohmann"
+call :DownloadFile https://github.com/nlohmann/json/releases/download/v3.6.1/json.hpp "%INSTALL_DIR%\json\nlohmann" json.hpp
+
+:OpenCOLLADA
+:: Note OpenCOLLADA has only Release and Debug builds.
+set DEPENDENCY_NAME=OpenCOLLADA
+set DEPENDENCY_DIR=%DEPS_DIR%\OpenCOLLADA
+:: Use a fixed revision in order to prevent introducing breaking changes
+call :GitCloneAndCheckoutRevision https://github.com/KhronosGroup/OpenCOLLADA.git "%DEPENDENCY_DIR%" 064a60b65c2c31b94f013820856bc84fb1937cc6
+IF NOT %ERRORLEVEL%==0 GOTO :Error
+cd "%DEPENDENCY_DIR%"
+:: Debug build of OpenCOLLADAValidator fails (https://github.com/KhronosGroup/OpenCOLLADA/issues/377) so
+:: so disable it from the build altogether as we have no use for it
+findstr #add_subdirectory(COLLADAValidator) CMakeLists.txt>NUL
+IF NOT %ERRORLEVEL%==0 git apply --reject --whitespace=fix "%~dp0patches\OpenCOLLADA_CMakeLists.txt.patch"
+:: NOTE OpenCOLLADA has been observed to have problems with switching between debug and release builds so
+:: uncomment to following line in order to delete the CMakeCache.txt always if experiencing problems.
+REM IF EXIST "%DEPENDENCY_DIR%\%BUILD_DIR%\CMakeCache.txt". del "%DEPENDENCY_DIR%\%BUILD_DIR%\CMakeCache.txt"
+:: NOTE Enforce that the embedded LibXml2 and PCRE are used as there might be problems with arbitrary versions of the libraries.
+call :RunCMake -DCMAKE_INSTALL_PREFIX="%INSTALL_DIR%\OpenCOLLADA" -DUSE_STATIC_MSVC_RUNTIME=0 -DCMAKE_DEBUG_POSTFIX=d ^
+               -DLIBXML2_LIBRARIES="" -DLIBXML2_INCLUDE_DIR="" -DPCRE_INCLUDE_DIR="" -DPCRE_LIBRARIES=""
+IF NOT %ERRORLEVEL%==0 GOTO :Error
+REM IF NOT EXIST "%DEPS_DIR%\OpenCOLLADA\%BUILD_DIR%\lib\%DEBUG_OR_RELEASE%\OpenCOLLADASaxFrameworkLoader.lib".
+call :BuildSolution "%DEPENDENCY_DIR%\%BUILD_DIR%\OPENCOLLADA.sln" %DEBUG_OR_RELEASE%
+IF NOT %ERRORLEVEL%==0 GOTO :Error
+call :InstallCMakeProject "%DEPENDENCY_DIR%\%BUILD_DIR%" %DEBUG_OR_RELEASE%
+IF NOT %ERRORLEVEL%==0 GOTO :Error
+
+if %IFCOS_USE_OCCT%==FALSE goto :OCE
+:OCCT
+set OCCT_VERSION=7.3.0p3
+SET OCCT_VER=V%OCCT_VERSION:.=_%
+
+set OCC_INCLUDE_DIR=%INSTALL_DIR%\opencascade-%OCCT_VERSION%\inc>>"%~dp0\%BUILD_DEPS_CACHE_PATH%"
+set OCC_LIBRARY_DIR=%INSTALL_DIR%\opencascade-%OCCT_VERSION%\win%ARCH_BITS%\lib>>"%~dp0\%BUILD_DEPS_CACHE_PATH%"
+echo OCC_INCLUDE_DIR=%OCC_INCLUDE_DIR%>>"%~dp0\%BUILD_DEPS_CACHE_PATH%"
+echo OCC_LIBRARY_DIR=%OCC_LIBRARY_DIR%>>"%~dp0\%BUILD_DEPS_CACHE_PATH%"
+
+:: OCCT has many dependencies but FreeType is the only mandatory
+set DEPENDENCY_NAME=FreeType
+set DEPENDENCY_DIR=%DEPS_DIR%\freetype-2.6.5
+set FREETYPE_ZIP=ft265.zip
+cd "%DEPS_DIR%"
+call :DownloadFile http://download.savannah.gnu.org/releases/freetype/%FREETYPE_ZIP% "%DEPS_DIR%" %FREETYPE_ZIP%
+if not %ERRORLEVEL%==0 goto :Error
+call :ExtractArchive %FREETYPE_ZIP% "%DEPS_DIR%" "%DEPENDENCY_DIR%"
+if not %ERRORLEVEL%==0 goto :Error
+cd "%DEPENDENCY_DIR%"
+:: NOTE FreeType is built as a static library by default
+call :RunCMake -DCMAKE_INSTALL_PREFIX="%INSTALL_DIR%\freetype"
+if not %ERRORLEVEL%==0 goto :Error
+call :BuildSolution "%DEPENDENCY_DIR%\%BUILD_DIR%\freetype.sln" %BUILD_CFG%
+if not %ERRORLEVEL%==0 goto :Error
+call :InstallCMakeProject "%DEPENDENCY_DIR%\%BUILD_DIR%" %BUILD_CFG%
+if not %ERRORLEVEL%==0 goto :Error 
+
+set DEPENDENCY_NAME=Open CASCADE %OCCT_VERSION%
+set DEPENDENCY_DIR=%DEPS_DIR%\occt_git
+cd "%DEPS_DIR%"
+call :GitCloneAndCheckoutRevision https://git.dev.opencascade.org/repos/occt.git "%DEPENDENCY_DIR%" %OCCT_VER%
+if not %ERRORLEVEL%==0 goto :Error
+
+:: Patching always blindly would trigger a rebuild each time
+findstr IfcOpenShell "%DEPENDENCY_DIR%\CMakeLists.txt">NUL
+if not %ERRORLEVEL%==0 (
+    pushd "%DEPENDENCY_DIR%"
+    git reset --hard --ignore-whitespace ""%~dp0patches\%OCCT_VER%.patch"
+    popd
+)
+findstr IfcOpenShell "%DEPENDENCY_DIR%\CMakeLists.txt">NUL
+if not %ERRORLEVEL%==0 goto :Error
+
+cd "%DEPENDENCY_DIR%"
+call :RunCMake -DINSTALL_DIR="%INSTALL_DIR%\opencascade-%OCCT_VERSION%" -DBUILD_LIBRARY_TYPE="Static" -DCMAKE_DEBUG_POSTFIX=d ^
+    -DBUILD_MODULE_Draw=0 -D3RDPARTY_FREETYPE_DIR="%INSTALL_DIR%\freetype"
+if not %ERRORLEVEL%==0 goto :Error
+
+:: whole program optimization avoids Visual C++ hanging when compiling 32-bit release OCCT up to version 7.4.0
+IF %ARCH_BITS%==32 (
+	IF %BUILD_CFG%==Release (
+		SET COMPILE_WITH_WPO=TRUE
+	)
+)
+
+call :BuildSolution "%DEPENDENCY_DIR%\%BUILD_DIR%\OCCT.sln" %BUILD_CFG%
+if not %ERRORLEVEL%==0 goto :Error
+call :InstallCMakeProject "%DEPENDENCY_DIR%\%BUILD_DIR%" %BUILD_CFG%
+if not %ERRORLEVEL%==0 goto :Error
+
+SET COMPILE_WITH_WPO=FALSE
+
+:: Use a single lib directory for release and debug libraries as is done with OCE
+if not exist "%OCC_LIBRARY_DIR%". mkdir "%OCC_LIBRARY_DIR%"
+:: NOTE OCCT (at least occt-V7_0_0-9059ca1) directory creation code is hardcoded and doesn't seem handle future VC versions
+set OCCT_VC_VER=%VC_VER%
+IF %OCCT_VC_VER% GTR 14 (
+    set OCCT_VC_VER=14
+)
+move /y "%INSTALL_DIR%\opencascade-%OCCT_VERSION%\win%ARCH_BITS%\vc%OCCT_VC_VER%\libi\*.*" "%OCC_LIBRARY_DIR%"
+move /y "%INSTALL_DIR%\opencascade-%OCCT_VERSION%\win%ARCH_BITS%\vc%OCCT_VC_VER%\libd\*.*" "%OCC_LIBRARY_DIR%"
+move /y "%INSTALL_DIR%\opencascade-%OCCT_VERSION%\win%ARCH_BITS%\vc%OCCT_VC_VER%\lib\*.*" "%OCC_LIBRARY_DIR%"
+rmdir /s /q "%INSTALL_DIR%\opencascade-%OCCT_VERSION%\win%ARCH_BITS%\vc%OCCT_VC_VER%"
+:: Removed unneeded bits
+rmdir /s /q "%INSTALL_DIR%\opencascade-%OCCT_VERSION%\data"
+rmdir /s /q "%INSTALL_DIR%\opencascade-%OCCT_VERSION%\samples"
+del "%INSTALL_DIR%\opencascade-%OCCT_VERSION%\*.bat"
+
+goto :Python
+
+:OCE
+set OCC_INCLUDE_DIR=%INSTALL_DIR%\oce\include\oce>>"%~dp0\%BUILD_DEPS_CACHE_PATH%"
+set OCC_LIBRARY_DIR=%INSTALL_DIR%\oce\Win%ARCH_BITS%\lib>>"%~dp0\%BUILD_DEPS_CACHE_PATH%"
+echo OCC_INCLUDE_DIR=%OCC_INCLUDE_DIR%>>"%~dp0\%BUILD_DEPS_CACHE_PATH%"
+echo OCC_LIBRARY_DIR=%OCC_LIBRARY_DIR%>>"%~dp0\%BUILD_DEPS_CACHE_PATH%"
+
+set DEPENDENCY_NAME=Open CASCADE Community Edition
+set DEPENDENCY_DIR=%DEPS_DIR%\oce
+set OCE_VERSION=OCE-0.18
+call :GitCloneAndCheckoutRevision https://github.com/tpaviot/oce.git "%DEPENDENCY_DIR%" %OCE_VERSION%
+IF NOT %ERRORLEVEL%==0 GOTO :Error
+:: Use the oce-win-bundle for OCE's dependencies
+call :GitCloneOrPullRepository https://github.com/QbProg/oce-win-bundle.git "%DEPENDENCY_DIR%\oce-win-bundle"
+IF NOT %ERRORLEVEL%==0 GOTO :Error
+
+cd "%DEPENDENCY_DIR%"
+:: NOTE Specify OCE_NO_LIBRARY_VERSION as rc.exe can fail due to long filenames and huge command-line parameter
+:: input (more than 32,000 characters). Could maybe try using subst for the build dir to overcome this.
+call :RunCMake  -DOCE_BUILD_SHARED_LIB=0 -DOCE_INSTALL_PREFIX="%INSTALL_DIR%\oce" -DOCE_TESTING=0 ^
+                -DOCE_NO_LIBRARY_VERSION=1 -DOCE_USE_STATIC_MSVC_RUNTIME=0
+IF NOT %ERRORLEVEL%==0 GOTO :Error
+call :BuildSolution "%DEPENDENCY_DIR%\%BUILD_DIR%\OCE.sln" %BUILD_CFG%
+IF NOT %ERRORLEVEL%==0 GOTO :Error
+call :InstallCMakeProject "%DEPENDENCY_DIR%\%BUILD_DIR%" %BUILD_CFG%
+IF NOT %ERRORLEVEL%==0 GOTO :Error
+
+:Python
+:: TODO Update to 3.5 when it's released as it will have an option to install debug libraries.
+:: NOTE If updating the default Python version, change PY_VER_MAJOR_MINOR accordingly in run-cmake.bat
+set PYTHON_VERSION=3.4.3
+IF "%IFCOS_USE_PYTHON2%"=="TRUE" set PYTHON_VERSION=2.7.10
+set PY_VER_MAJOR_MINOR=%PYTHON_VERSION:~0,3%
+set PY_VER_MAJOR_MINOR=%PY_VER_MAJOR_MINOR:.=%
+set PYTHONHOME=%INSTALL_DIR%\Python%PY_VER_MAJOR_MINOR%
+
+set DEPENDENCY_NAME=Python %PYTHON_VERSION%
+set DEPENDENCY_DIR=N/A
+set PYTHON_AMD64_POSTFIX=.amd64
+:: NOTE/TODO Beginning from 3.5.0: set PYTHON_AMD64_POSTFIX=-amd64
+IF NOT %TARGET_ARCH%==x64 set PYTHON_AMD64_POSTFIX=
+set PYTHON_INSTALLER=python-%PYTHON_VERSION%%PYTHON_AMD64_POSTFIX%.msi
+:: NOTE/TODO 3.5.0 doesn't use MSI any longer, but exe: set PYTHON_INSTALLER=python-%PYTHON_VERSION%%PYTHON_AMD64_POSTFIX%.exe
+IF "%IFCOS_INSTALL_PYTHON%"=="TRUE" (
+    REM Store Python versions to BuildDepsCache.txt for run-cmake.bat
+    echo PY_VER_MAJOR_MINOR=%PY_VER_MAJOR_MINOR%>>"%~dp0\%BUILD_DEPS_CACHE_PATH%"
+    echo PYTHONHOME=%PYTHONHOME%>>"%~dp0\%BUILD_DEPS_CACHE_PATH%"
+
+    cd "%DEPS_DIR%"
+    call :DownloadFile https://www.python.org/ftp/python/%PYTHON_VERSION%/%PYTHON_INSTALLER% "%DEPS_DIR%" %PYTHON_INSTALLER%
+    IF NOT %ERRORLEVEL%==0 GOTO :Error
+    REM Uninstall if build Rebuild/Clean used
+    IF NOT %BUILD_TYPE%==Build (
+        call cecho.cmd 0 13 "Uninstalling %DEPENDENCY_NAME%. Please be patient, this will take a while."
+        msiexec /x %PYTHON_INSTALLER% /qn
+    )
+
+    IF NOT EXIST "%PYTHONHOME%". (
+        call cecho.cmd 0 13 "Installing %DEPENDENCY_NAME%. Please be patient, this will take a while."
+        msiexec /qn /i %PYTHON_INSTALLER% TARGETDIR="%PYTHONHOME%"
+    ) ELSE (
+        call cecho.cmd 0 13 "%DEPENDENCY_NAME% already installed. Skipping."
+    )
+) ELSE (
+    call cecho.cmd 0 13 "IFCOS_INSTALL_PYTHON not true, skipping installation of Python."
+)
+
+:SWIG
+set SWIG_VERSION=3.0.12
+set DEPENDENCY_NAME=SWIG %SWIG_VERSION%
+set DEPENDENCY_DIR=N/A
+set SWIG_ZIP=swigwin-%SWIG_VERSION%.zip
+cd "%DEPS_DIR%"
+call :DownloadFile https://sourceforge.net/projects/swig/files/swigwin/swigwin-%SWIG_VERSION%/%SWIG_ZIP% "%DEPS_DIR%" %SWIG_ZIP%
+IF NOT %ERRORLEVEL%==0 GOTO :Error
+call :ExtractArchive %SWIG_ZIP% "%DEPS_DIR%" "%DEPS_DIR%\swigwin"
+IF NOT %ERRORLEVEL%==0 GOTO :Error
+IF EXIST "%DEPS_DIR%\swigwin-%SWIG_VERSION%". (
+    pushd "%DEPS_DIR%"
+    ren swigwin-%SWIG_VERSION% swigwin
+    popd
+)
+IF EXIST "%DEPS_DIR%\swigwin\". robocopy "%DEPS_DIR%\swigwin" "%INSTALL_DIR%\swigwin" /E /IS /MOVE /njh /njs
+
+:Successful
+echo.
+call "%~dp0\utils\cecho.cmd" 0 10 "%PROJECT_NAME% dependencies built."
+set IFCOS_SCRIPT_RET=0
+goto :Finish
+
+:ErrorAndPrintUsage
+echo.
+call :PrintUsage
+:Error
+echo.
+call "%~dp0\utils\cecho.cmd" 0 12 "An error occurred! Aborting!"
+set IFCOS_SCRIPT_RET=1
+goto :Finish
+
+:Finish
+:: Print end time and elapsed time, http://stackoverflow.com/a/9935540
+if not defined BUILD_STARTED goto :BuildTimeSkipped
+set END_TIME=%TIME%
+for /F "tokens=1-4 delims=:.," %%a in ("%START_TIME%") do (
+   set /A "start=(((%%a*60)+1%%b %% 100)*60+1%%c %% 100)*100+1%%d %% 100"
+)
+for /F "tokens=1-4 delims=:.," %%a in ("%END_TIME%") do (
+   set /A "end=(((%%a*60)+1%%b %% 100)*60+1%%c %% 100)*100+1%%d %% 100"
+)
+set /A elapsed=end-start
+set /A hh=elapsed/(60*60*100), rest=elapsed%%(60*60*100), mm=rest/(60*100), rest%%=60*100, ss=rest/100, cc=rest%%100
+if %mm% lss 10 set mm=0%mm%
+if %ss% lss 10 set ss=0%ss%
+if %cc% lss 10 set cc=0%cc%
+echo.
+echo Build ended at %END_TIME%. Time elapsed %hh%:%mm%:%ss%.%cc%.
+:BuildTimeSkipped
+set PATH=%ORIGINAL_PATH%
+cd "%~dp0"
+exit /b %IFCOS_SCRIPT_RET%
+
+::::::::::::::::::::::::::::::::::::: Subroutines :::::::::::::::::::::::::::::::::::::
+
+:: DownloadFile - Downloads a file using PowerShell
+:: Params: %1 url, %2 destinationDir, %3 filename
+:DownloadFile
+pushd "%2"
+if not exist "%~3". (
+    call cecho.cmd 0 13 "Downloading %DEPENDENCY_NAME% into %~2."
+    powershell -Command "[System.Net.ServicePointManager]::SecurityProtocol = [System.Net.SecurityProtocolType]::Tls12; $webClient = new-object System.Net.WebClient; $webClient.Proxy.Credentials = [System.Net.CredentialCache]::DefaultNetworkCredentials; $webClient.DownloadFile('%1', '%3')"
+    REM Old wget version in case someone has problem with PowerShell: wget --no-check-certificate %1
+) else (
+    call cecho.cmd 0 13 "%DEPENDENCY_NAME% already downloaded. Skipping."
+)
+set RET=%ERRORLEVEL%
+popd
+exit /b %RET%
+
+:: ExtractArchive - Extracts an archive file using 7-zip
+:: Params: %1 filename, %2 destinationDir, %3 dirAfterExtraction
+:ExtractArchive
+if not exist "%~3". (
+    call cecho.cmd 0 13 "Extracting %DEPENDENCY_NAME% into %~2."
+    7za x %1 -y -o%2 > nul
+) else (
+    call cecho.cmd 0 13 "%DEPENDENCY_NAME% already extracted into %~3. Skipping."
+)
+exit /b %ERRORLEVEL%
+
+:: GitCloneOrPullRepository - Clones or pulls (if repository already cloned) a Git repository
+:: Params: %1 gitUrl, %2 destDir
+:: F.ex. call :GitCloneRepository https://github.com/KhronosGroup/OpenCOLLADA.git "%DEPS_DIR%\OpenCOLLADA\"
+:GitCloneOrPullRepository
+if not exist "%~2". (
+    call cecho.cmd 0 13 "Cloning %DEPENDENCY_NAME% into %~2."
+    pushd "%DEPS_DIR%"
+    call git clone %1 %2
+    set RET=%ERRORLEVEL%
+) else (
+    call cecho.cmd 0 13 "%DEPENDENCY_NAME% already cloned. Pulling latest changes."
+    pushd %2
+    call git pull
+    set RET=0
+)
+popd
+exit /b %RET%
+
+:: GitCloneAndCheckoutRevision - Clones a Git repository and checks out a specific revision or tag
+:: Params: %1 gitUrl, %2 destDir, %3 revision
+:: F.ex. call :GitCloneAndCheckoutRevision https://github.com/KhronosGroup/OpenCOLLADA.git "%DEPENDENCY_DIR%" 064a60b65c2c31b94f013820856bc84fb1937cc6
+:GitCloneAndCheckoutRevision
+if not exist "%~2". (
+    call cecho.cmd 0 13 "Cloning %DEPENDENCY_NAME% into %~2."
+    pushd "%DEPS_DIR%"
+    call git clone %1 %2
+    set RET=%ERRORLEVEL%
+    if not %RET%==0 exit /b %RET%
+    popd
+) else (
+    call cecho.cmd 0 13 "%DEPENDENCY_NAME% already cloned."
+    set RET=0
+)
+pushd "%2"
+call git fetch
+call cecho.cmd 0 13 "Checking out %DEPENDENCY_NAME% revision %3."
+call git checkout %3
+set RET=%ERRORLEVEL%
+popd
+exit /b %RET%
+ 
+:: RunCMake - Runs CMake for a CMake-based project
+:: Params: %* cmakeOptions
+:: NOTE cd to root CMakeLists.txt folder before calling this if the CMakeLists.txt is not in the repo root.
+:RunCMake
+call cecho.cmd 0 13 "Running CMake for %DEPENDENCY_NAME%."
+IF NOT EXIST %BUILD_DIR%. mkdir %BUILD_DIR%
+IF NOT %ERRORLEVEL%==0 GOTO :Error
+pushd %BUILD_DIR%
+:: TODO make deleting cache a parameter for this subroutine? We probably want to delete the 
+:: cache always e.g. when we've had new changes in the repository.
+IF %BUILD_TYPE%==Rebuild IF EXIST CMakeCache.txt. del CMakeCache.txt
+
+IF NOT "%VS_TOOLSET_HOST%"=="" (
+    cmake .. -G %GENERATOR% -A %VS_PLATFORM% -T %VS_TOOLSET_HOST% %*
+) ELSE (
+    cmake .. -G %GENERATOR% -A %VS_PLATFORM% %*
+)
+
+set RET=%ERRORLEVEL%
+popd
+exit /b %RET%
+
+:: TODO add BuildCMakeProject which utilizes cmake --build
+
+:: BuildSolution - Builds/Rebuilds/Cleans a solution using MSBuild
+:: Params: %1 solutioName, %2 configuration
+:BuildSolution
+call cecho.cmd 0 13 "Building %2 %DEPENDENCY_NAME%. Please be patient, this will take a while."
+
+:: whole program optimization avoids Visual C++ hanging when compiling 32-bit release OCCT up to version 7.4.0
+IF %COMPILE_WITH_WPO%==FALSE (
+	%MSBUILD_CMD% %1 /p:configuration=%2;platform=%VS_PLATFORM%
+) ELSE (
+	%MSBUILD_CMD% %1 /p:configuration=%2;platform=%VS_PLATFORM%;WholeProgramOptimization=TRUE
+)
+exit /b %ERRORLEVEL%
+
+:: InstallCMakeProject - Builds the INSTALL project of CMake-based project
+:: Params: %1 buildDir, %2 == configuration
+:: NOTE the actual install dir is set during cmake run.
+:: TODO Utilize cmake --build --target INSTALL
+:InstallCMakeProject
+pushd %1
+call cecho.cmd 0 13 "Installing %2 %DEPENDENCY_NAME%. Please be patient, this will take a while."
+
+:: whole program optimization avoids Visual C++ hanging when compiling 32-bit release OCCT up to version 7.4.0
+IF %COMPILE_WITH_WPO%==FALSE (
+	%INSTALL_CMD% INSTALL.%VCPROJ_FILE_EXT% /p:configuration=%2;platform=%VS_PLATFORM%
+) ELSE (
+	%INSTALL_CMD% INSTALL.%VCPROJ_FILE_EXT% /p:configuration=%2;platform=%VS_PLATFORM%;WholeProgramOptimization=TRUE
+)
+set RET=%ERRORLEVEL%
+popd
+exit /b %RET%
+
+:: PrintUsage - Prints usage information
+:PrintUsage
+call "%~dp0\utils\cecho.cmd" 0 10 "Requirements for a successful execution:"
+echo  1. Install PowerShell (preinstalled in Windows ^>= 7) version 5 or higher and make sure 'powershell' is accessible from PATH.
+echo   - https://support.microsoft.com/en-us/kb/968929
+echo  2. Install Git and make sure 'git' is accessible from PATH.
+echo   - https://git-for-windows.github.io/
+echo  3. Install CMake and make sure 'cmake' is accessible from PATH.
+echo   - http://www.cmake.org/
+echo  4. Visual Studio 2013 or newer with C++ toolset.
+echo   - https://www.visualstudio.com/
+echo  5. Run this batch script with Visual Studio environment variables set.
+echo   - https://msdn.microsoft.com/en-us/library/ms229859(v=vs.110).aspx
+echo.
+echo NB: This script needs to be ran from the directory directly containing it.
+echo.