﻿/********************************************************************************
 *                                                                              *
 * This file is part of IfcOpenShell.                                           *
 *                                                                              *
 * IfcOpenShell is free software: you can redistribute it and/or modify         *
 * it under the terms of the Lesser GNU General Public License as published by  *
 * the Free Software Foundation, either version 3.0 of the License, or          *
 * (at your option) any later version.                                          *
 *                                                                              *
 * IfcOpenShell is distributed in the hope that it will be useful,              *
 * but WITHOUT ANY WARRANTY; without even the implied warranty of               *
 * MERCHANTABILITY or FITNESS FOR A PARTICULAR PURPOSE. See the                 *
 * Lesser GNU General Public License for more details.                          *
 *                                                                              *
 * You should have received a copy of the Lesser GNU General Public License     *
 * along with this program. If not, see <http://www.gnu.org/licenses/>.         *
 *                                                                              *
 ********************************************************************************/

/********************************************************************************
 *                                                                              *
 * This started as a brief example of how IfcOpenShell can be interfaced from   * 
 * within a C++ context, it has since then evolved into a fullfledged command   *
 * line application that is able to convert geometry in an IFC files into       *
 * several tesselated and topological output formats.                           *
 *                                                                              *
 ********************************************************************************/

#include "../serializers/ColladaSerializer.h"
#include "../serializers/IgesSerializer.h"
#include "../serializers/StepSerializer.h"
#include "../serializers/WavefrontObjSerializer.h"
#include "../serializers/XmlSerializer.h"
#include "../serializers/SvgSerializer.h"

#include "../ifcgeom/schema_agnostic/IfcGeomFilter.h"
#include "../ifcgeom/schema_agnostic/IfcGeomIterator.h"
#include "../ifcgeom/schema_agnostic/IfcGeomRenderStyles.h"

#include "../ifcparse/utils.h"

#include <Standard_Version.hxx>

#if OCC_VERSION_HEX < 0x60900
#include <IGESControl_Controller.hxx>
#endif

#include <boost/program_options.hpp>
#include <boost/make_shared.hpp>

#include <fstream>
#include <sstream>
#include <set>
#include <time.h>

#if USE_VLD
#include <vld.h>
#endif

#ifdef _MSC_VER
#include <io.h>
#include <fcntl.h>
// C++11 header:
#include <random>
#endif

#if defined(_MSC_VER) && defined(_UNICODE)
typedef std::wstring path_t;
static std::wostream& cout_ = std::wcout;
static std::wostream& cerr_ = std::wcerr;
#else
typedef std::string path_t;
static std::ostream& cout_ = std::cout;
static std::ostream& cerr_ = std::cerr;
#endif

const std::string DEFAULT_EXTENSION = "obj";
const std::string TEMP_FILE_EXTENSION = ".tmp";

namespace po = boost::program_options;

void print_version()
{
    cout_ << "IfcOpenShell IfcConvert " << IFCOPENSHELL_VERSION << " (OCC " << OCC_VERSION_STRING_EXT << ")\n";
}

void print_usage(bool suggest_help = true)
{
    cout_ << "Usage: IfcConvert [options] <input.ifc> [<output>]\n"
        << "\n"
        << "Converts (the geometry in) an IFC file into one of the following formats:\n"
        << "  .obj   WaveFront OBJ  (a .mtl file is also created)\n"
#ifdef WITH_OPENCOLLADA
        << "  .dae   Collada        Digital Assets Exchange\n"
#endif
        << "  .stp   STEP           Standard for the Exchange of Product Data\n"
        << "  .igs   IGES           Initial Graphics Exchange Specification\n"
        << "  .xml   XML            Property definitions and decomposition tree\n"
        << "  .svg   SVG            Scalable Vector Graphics (2D floor plan)\n"
		<< "  .ifc   IFC-SPF        Industry Foundation Classes\n"
		<< "\n"
        << "If no output filename given, <input>." << IfcUtil::path::from_utf8(DEFAULT_EXTENSION) << " will be used as the output file.\n";
    if (suggest_help) {
        cout_ << "\nRun 'IfcConvert --help' for more information.";
    }
    cout_ << std::endl;
}

/// @todo Add help for single option
void print_options(const po::options_description& options)
{
#if defined(_MSC_VER) && defined(_UNICODE)
	// See issue https://svn.boost.org/trac10/ticket/10952
	std::ostringstream temp;
	temp << options;
	cout_ << "\n" << temp.str().c_str();
#else
	cout_ << "\n" << options;
#endif
	cout_ << std::endl;
}

template <typename T>
T change_extension(const T& fn, const T& ext) {
	typename T::size_type dot = fn.find_last_of('.');
	if (dot != T::npos) {
		return fn.substr(0, dot) + ext;
	} else {
		return fn + ext;
	}
}

bool file_exists(const std::string& filename) {
    std::ifstream file(IfcUtil::path::from_utf8(filename).c_str());
    return file.good();
}

static std::basic_stringstream<path_t::value_type> log_stream;
void write_log(bool);
void fix_quantities(IfcParse::IfcFile&, bool, bool, bool);
std::string format_duration(time_t start, time_t end);

/// @todo make the filters non-global
IfcGeom::entity_filter entity_filter; // Entity filter is used always by default.
IfcGeom::layer_filter layer_filter;
IfcGeom::attribute_filter attribute_filter;

struct geom_filter
{
    geom_filter(bool include, bool traverse) : type(UNUSED), include(include), traverse(traverse) {}
    geom_filter() : type(UNUSED), include(false), traverse(false) {}
    enum filter_type { UNUSED, ENTITY_TYPE, LAYER_NAME, ENTITY_ARG };
    filter_type type;
    bool include;
    bool traverse;
    std::string arg;
    std::set<std::string> values;
};
// Specialized classes for knowing which type of filter we are validating within validate().
// Could not figure out easily how else to know it if using single type for both.
struct inclusion_filter : public geom_filter { inclusion_filter() : geom_filter(true, false) {} };
struct inclusion_traverse_filter : public geom_filter { inclusion_traverse_filter() : geom_filter(true, true) {} };
struct exclusion_filter : public geom_filter { exclusion_filter() : geom_filter(false, false) {} };
struct exclusion_traverse_filter : public geom_filter { exclusion_traverse_filter() : geom_filter(false, true) {} };

size_t read_filters_from_file(const std::string&, inclusion_filter&, inclusion_traverse_filter&, exclusion_filter&, exclusion_traverse_filter&);
void parse_filter(geom_filter &, const std::vector<std::string>&);
std::vector<IfcGeom::filter_t> setup_filters(const std::vector<geom_filter>&, const std::string&);

bool init_input_file(const std::string& filename, IfcParse::IfcFile*& ifc_file, bool no_progress, bool mmap);

#if defined(_MSC_VER) && defined(_UNICODE)
int wmain(int argc, wchar_t** argv) {
	typedef po::wcommand_line_parser command_line_parser;
	typedef wchar_t char_t;

	_setmode(_fileno(stdout), _O_U16TEXT);
	_setmode(_fileno(stderr), _O_U16TEXT);
#else
int main(int argc, char** argv) {
	typedef po::command_line_parser command_line_parser;
	typedef char char_t;
#endif

	double deflection_tolerance;
	inclusion_filter include_filter;
	inclusion_traverse_filter include_traverse_filter;
	exclusion_filter exclude_filter;
	exclusion_traverse_filter exclude_traverse_filter;
	path_t filter_filename;
	path_t default_material_filename;
	std::string log_format;

    po::options_description generic_options("Command line options");
	generic_options.add_options()
		("help,h", "display usage information")
		("version", "display version information")
		("verbose,v", "more verbose log messages")
		("quiet,q", "less status and progress output")
		("stderr-progress", "output progress to stderr stream")
		("yes,y", "answer 'yes' automatically to possible confirmation queries (e.g. overwriting an existing output file)")
		("no-progress", "suppress possible progress bar type of prints that use carriage return")
		("log-format", po::value<std::string>(&log_format), "log format: plain or json");

    po::options_description fileio_options;
	fileio_options.add_options()
#ifdef USE_MMAP
		("mmap", "use memory-mapped file for input")
#endif
<<<<<<< HEAD
		("input-file", po::value<std::string>(), "input IFC file")
		("output-file", po::value<std::string>(), "output geometry file");
		

    double deflection_tolerance;
	inclusion_filter include_filter;
    inclusion_traverse_filter include_traverse_filter;
    exclusion_filter exclude_filter;
    exclusion_traverse_filter exclude_traverse_filter;
    std::string filter_filename;
    std::string default_material_filename;
	std::string geometry_kernel;
=======
		("input-file", new po::typed_value<path_t, char_t>(0), "input IFC file")
		("output-file", new po::typed_value<path_t, char_t>(0), "output geometry file");
>>>>>>> 4792fd9e
	
	po::options_description ifc_options("IFC options");
	ifc_options.add_options()
		("calculate-quantities", "Calculate or fix the physical quantity definitions "
			"based on an interpretation of the geometry when exporting IFC");
    
	po::options_description geom_options("Geometry options");
	geom_options.add_options()
		("kernel", po::value<std::string>(&geometry_kernel)->default_value("opencascade"), 
			"Geometry kernel to use (opencascade or cgal).")
		("plan",
			"Specifies whether to include curves in the output result. Typically "
			"these are representations of type Plan or Axis. Excluded by default.")
		("model",
			"Specifies whether to include surfaces and solids in the output result. "
			"Typically these are representations of type Body or Facetation. "
			"Included by default.")
		("weld-vertices",
			"Specifies whether vertices are welded, meaning that the coordinates "
			"vector will only contain unique xyz-triplets. This results in a "
			"manifold mesh which is useful for modelling applications, but might "
			"result in unwanted shading artefacts in rendering applications.")
		("use-world-coords",
			"Specifies whether to apply the local placements of building elements "
			"directly to the coordinates of the representation mesh rather than "
			"to represent the local placement in the 4x3 matrix, which will in that "
			"case be the identity matrix.")
		("convert-back-units",
			"Specifies whether to convert back geometrical output back to the "
			"unit of measure in which it is defined in the IFC file. Default is "
			"to use meters.")
#if OCC_VERSION_HEX < 0x60900
		// In Open CASCADE version prior to 6.9.0 boolean operations with multiple
		// arguments where not introduced yet and a work-around was implemented to
		// subtract multiple openings as a single compound. This hack is obsolete
		// for newer versions of Open CASCADE.
		("merge-boolean-operands",
			"Specifies whether to merge all IfcOpeningElement operands into a single "
			"operand before applying the subtraction operation. This may "
			"introduce a performance improvement at the risk of failing, in "
			"which case the subtraction is applied one-by-one.")
#endif
		("disable-opening-subtractions",
			"Specifies whether to disable the boolean subtraction of "
			"IfcOpeningElement Representations from their RelatingElements.")
		("enable-layerset-slicing",
			"Specifies whether to enable the slicing of products according "
			"to their associated IfcMaterialLayerSet.")
		("include", po::value<inclusion_filter>(&include_filter)->multitoken(),
			"Specifies that the instances that match a specific filtering criteria are to be included in the geometrical output:\n"
			"1) 'entities': the following list of types should be included. SVG output defaults "
			"to IfcSpace to be included. The entity names are handled case-insensitively.\n"
			"2) 'layers': the instances that are assigned to presentation layers of which names "
			"match the given values should be included.\n"
			"3) 'attribute <AttributeName>': products whose value for <AttributeName> should be included\n. "
			"Currently supported arguments are GlobalId, Name, Description, and Tag.\n\n"
			"The values for 'layers' and 'arg' are handled case-sensitively (wildcards supported)."
			"--include and --exclude cannot be placed right before input file argument and "
			"only single of each argument supported for now. See also --exclude.")
		("include+", po::value<inclusion_traverse_filter>(&include_traverse_filter)->multitoken(),
			"Same as --include but applies filtering also to the decomposition and/or containment (IsDecomposedBy, "
			"HasOpenings, FillsVoid, ContainedInStructure) of the filtered entity, e.g. --include+=arg Name \"Level 1\" "
			"includes entity with name \"Level 1\" and all of its children. See --include for more information. ")
		("exclude", po::value<exclusion_filter>(&exclude_filter)->multitoken(),
			"Specifies that the entities that match a specific filtering criteria are to be excluded in the geometrical output."
			"See --include for syntax and more details. The default value is '--exclude=entities IfcOpeningElement IfcSpace'.")
		("exclude+", po::value<exclusion_traverse_filter>(&exclude_traverse_filter)->multitoken(),
			"Same as --exclude but applies filtering also to the decomposition and/or containment "
			"of the filtered entity. See --include+ for more details.")
		("filter-file", new po::typed_value<path_t, char_t>(&filter_filename),
			"Specifies a filter file that describes the used filtering criteria. Supported formats "
			"are '--include=arg GlobalId ...' and 'include arg GlobalId ...'. Spaces and tabs can be used as delimiters."
			"Multiple filters of same type with different values can be inserted on their own lines. "
			"See --include, --include+, --exclude, and --exclude+ for more details.")
		("no-normals",
			"Disables computation of normals. Saves time and file size and is useful "
			"in instances where you're going to recompute normals for the exported "
			"model in other modelling application in any case.")
		("deflection-tolerance", po::value<double>(&deflection_tolerance)->default_value(1e-3),
			"Sets the deflection tolerance of the mesher, 1e-3 by default if not specified.")
		("generate-uvs",
			"Generates UVs (texture coordinates) by using simple box projection. Requires normals. "
			"Not guaranteed to work properly if used with --weld-vertices.")
        ("default-material-file", new po::typed_value<path_t, char_t>(&default_material_filename),
            "Specifies a material file that describes the material object types will have"
            "if an object does not have any specified material in the IFC file.")
		("validate", "Checks whether geometrical output conforms to the included explicit quantities.");

    std::string bounds, offset_str;
#ifdef HAVE_ICU
    std::string unicode_mode;
#endif
    short precision;
	double section_height;
    po::options_description serializer_options("Serialization options");
    serializer_options.add_options()
#ifdef HAVE_ICU
        ("unicode", po::value<std::string>(&unicode_mode),
            "Specifies the Unicode handling behavior when parsing the IFC file. "
            "Accepted values 'utf8' (the default) and 'escape'.")
#endif
        ("bounds", po::value<std::string>(&bounds),
            "Specifies the bounding rectangle, for example 512x512, to which the "
            "output will be scaled. Only used when converting to SVG.")
		("section-height", po::value<double>(&section_height),
		    "Specifies the cut section height for SVG 2D geometry.")
        ("use-element-names",
            "Use entity names instead of unique IDs for naming elements upon serialization. "
            "Applicable for OBJ, DAE, and SVG output.")
        ("use-element-guids",
            "Use entity GUIDs instead of unique IDs for naming elements upon serialization. "
            "Applicable for OBJ, DAE, and SVG output.")
        ("use-material-names",
            "Use material names instead of unique IDs for naming materials upon serialization. "
            "Applicable for OBJ and DAE output.")
		("use-element-types",
			"Use element types instead of unique IDs for naming elements upon serialization. "
			"Applicable for DAE output.")
		("use-element-hierarchy",
			"Order the elements using their IfcBuildingStorey parent. "
			"Applicable for DAE output.")
        ("center-model",
            "Centers the elements upon serialization by applying the center point of "
            "all placements as an offset. Applicable for OBJ and DAE output. Can take several minutes on large models.")
        ("model-offset", po::value<std::string>(&offset_str),
            "Applies an arbitrary offset of form 'x;y;z' to all placements. Applicable for OBJ and DAE output.")
		("site-local-placement",
			"Place elements locally in the IfcSite coordinate system, instead of placing "
			"them in the IFC global coords. Applicable for OBJ and DAE output.")
		("building-local-placement",
			"Similar to --site-local-placement, but placing elements in locally in the parent IfcBuilding coord system")
        ("precision", po::value<short>(&precision)->default_value(SerializerSettings::DEFAULT_PRECISION),
            "Sets the precision to be used to format floating-point values, 15 by default. "
            "Use a negative value to use the system's default precision (should be 6 typically). "
            "Applicable for OBJ and DAE output. For DAE output, value >= 15 means that up to 16 decimals are used, "
            " and any other value means that 6 or 7 decimals are used.");

    po::options_description cmdline_options;
	cmdline_options.add(generic_options).add(fileio_options).add(geom_options).add(ifc_options).add(serializer_options);

    po::positional_options_description positional_options;
	positional_options.add("input-file", 1);
	positional_options.add("output-file", 1);

    po::variables_map vmap;
    try {
        po::store(command_line_parser(argc, argv).
            options(cmdline_options).positional(positional_options).run(), vmap);
    } catch (const po::unknown_option& e) {
        cerr_ << "[Error] Unknown option '" << e.get_option_name().c_str() << "'\n\n";
        print_usage();
        return EXIT_FAILURE;
    } catch (const po::error_with_option_name& e) {
        cerr_ << "[Error] Invalid usage of '" << e.get_option_name().c_str() << "': " << e.what() << "\n\n";
        return EXIT_FAILURE;
    } catch (const std::exception& e) {
        cerr_ << "[Error] " << e.what() << "\n\n";
        print_usage();
        return EXIT_FAILURE;
    } catch (...) {
		cerr_ << "[Error] Unknown error parsing command line options\n\n";
        print_usage();
        return EXIT_FAILURE;
    }

    po::notify(vmap);

	const bool mmap = vmap.count("mmap") != 0;
	const bool verbose = vmap.count("verbose") != 0;
	const bool no_progress = vmap.count("no-progress") != 0;
	const bool quiet = vmap.count("quiet") != 0;
	const bool stderr_progress = vmap.count("stderr-progress") != 0;
	const bool weld_vertices = vmap.count("weld-vertices") != 0;
	const bool use_world_coords = vmap.count("use-world-coords") != 0;
	const bool convert_back_units = vmap.count("convert-back-units") != 0;
#if OCC_VERSION_HEX < 0x60900
	const bool merge_boolean_operands = vmap.count("merge-boolean-operands") != 0;
#endif
	const bool disable_opening_subtractions = vmap.count("disable-opening-subtractions") != 0;
	const bool include_plan = vmap.count("plan") != 0;
	const bool include_model = vmap.count("model") != 0 || (!include_plan);
	const bool enable_layerset_slicing = vmap.count("enable-layerset-slicing") != 0;
	const bool use_element_names = vmap.count("use-element-names") != 0;
	const bool use_element_guids = vmap.count("use-element-guids") != 0;
	const bool use_material_names = vmap.count("use-material-names") != 0;
	const bool use_element_types = vmap.count("use-element-types") != 0;
	const bool use_element_hierarchy = vmap.count("use-element-hierarchy") != 0;
	const bool no_normals = vmap.count("no-normals") != 0;
	const bool center_model = vmap.count("center-model") != 0;
	const bool model_offset = vmap.count("model-offset") != 0;
	const bool site_local_placement = vmap.count("site-local-placement") != 0;
	const bool building_local_placement = vmap.count("building-local-placement") != 0;
	const bool generate_uvs = vmap.count("generate-uvs") != 0;
	const bool validate = vmap.count("validate") != 0;

    if (!quiet || vmap.count("version")) {
		print_version();
	}

	if (vmap.count("version")) {
        return EXIT_SUCCESS;
    } else if (vmap.count("help")) {
        print_usage(false);
        print_options(generic_options.add(geom_options).add(serializer_options));
        return EXIT_SUCCESS;
    } else if (!vmap.count("input-file")) {
        std::cerr << "[Error] Input file not specified" << std::endl;
        print_usage();
        return EXIT_FAILURE;
    }
    
	if (vmap.count("log-format") == 1) {
		boost::to_lower(log_format);
		if (log_format == "plain") {
			Logger::OutputFormat(Logger::FMT_PLAIN);
		} else if (log_format == "json") {
			Logger::OutputFormat(Logger::FMT_JSON);
		} else {
			std::cerr << "[Error] --log-format should be either plain or json" << std::endl;
			print_usage();
			return EXIT_FAILURE;
		}
	}
    
    if (!filter_filename.empty()) {
        size_t num_filters = read_filters_from_file(IfcUtil::path::to_utf8(filter_filename), include_filter, include_traverse_filter, exclude_filter, exclude_traverse_filter);
        if (num_filters) {
            Logger::Notice(boost::lexical_cast<std::string>(num_filters) + " filters read from specifified file.");
        } else {
            std::cerr << "[Error] No filters read from specifified file.\n";
            return EXIT_FAILURE;
        }
    }

#ifdef HAVE_ICU
    if (!unicode_mode.empty()) {
        if (unicode_mode == "utf8") {
            IfcParse::IfcCharacterDecoder::mode = IfcParse::IfcCharacterDecoder::UTF8;
        } else if (unicode_mode == "escape") {
            IfcParse::IfcCharacterDecoder::mode = IfcParse::IfcCharacterDecoder::JSON;
        } else {
            cerr_ << "[Error] Invalid value for --unicode" << std::endl;
            print_options(serializer_options);
            return 1;
        }
    }
#endif

    if (!default_material_filename.empty()) {
        try {
            IfcGeom::set_default_style_file(IfcUtil::path::to_utf8(default_material_filename));
        } catch (const std::exception& e) {
            std::cerr << "[Error] Could not read default material file:" << std::endl;
            std::cerr << e.what() << std::endl;
            return EXIT_FAILURE;
        }
    }

	boost::optional<double> bounding_width;
	boost::optional<double> bounding_height;
	if (vmap.count("bounds") == 1) {
		int w, h;
		if (sscanf(bounds.c_str(), "%ux%u", &w, &h) == 2 && w > 0 && h > 0) {
			bounding_width = w;
			bounding_height = h;
		} else {
			cerr_ << "[Error] Invalid use of --bounds" << std::endl;
            print_options(serializer_options);
			return EXIT_FAILURE;
		}
	}

	const path_t input_filename = vmap["input-file"].as<path_t>();
    if (!file_exists(IfcUtil::path::to_utf8(input_filename))) {
        cerr_ << "[Error] Input file '" << input_filename << "' does not exist" << std::endl;
        return EXIT_FAILURE;
    }

	// If no output filename is specified a Wavefront OBJ file will be output
	// to maintain backwards compatibility with the obsolete IfcObj executable.
	const path_t output_filename = vmap.count("output-file") == 1 
		? vmap["output-file"].as<path_t>()
		: change_extension(input_filename, IfcUtil::path::from_utf8(DEFAULT_EXTENSION));
	
	if (output_filename.size() < 5) {
        cerr_ << "[Error] Invalid or unsupported output file '" << output_filename << "' given" << std::endl;
        print_usage();
		return EXIT_FAILURE;
	}

    if (file_exists(IfcUtil::path::to_utf8(output_filename)) && !vmap.count("yes")) {
        std::string answer;
        cout_ << "A file '" << output_filename << "' already exists. Overwrite the existing file?" << std::endl;
        std::cin >> answer;
        if (!boost::iequals(answer, "yes") && !boost::iequals(answer, "y")) {
            return EXIT_SUCCESS;
        }
    }

	Logger::SetOutput(&cout_, &log_stream);
	Logger::Verbosity(verbose ? Logger::LOG_NOTICE : Logger::LOG_ERROR);

    path_t output_temp_filename = output_filename + IfcUtil::path::from_utf8(TEMP_FILE_EXTENSION);

	path_t output_extension = output_filename.substr(output_filename.size()-4);
	boost::to_lower(output_extension);

	IfcParse::IfcFile* ifc_file = 0;
    
    const path_t OBJ = IfcUtil::path::from_utf8(".obj"),
		MTL = IfcUtil::path::from_utf8(".mtl"),
		DAE = IfcUtil::path::from_utf8(".dae"),
		STP = IfcUtil::path::from_utf8(".stp"),
		IGS = IfcUtil::path::from_utf8(".igs"),
		SVG = IfcUtil::path::from_utf8(".svg"),
		XML = IfcUtil::path::from_utf8(".xml"),
		IFC = IfcUtil::path::from_utf8(".ifc");

	// @todo clean up serializer selection
	// @todo detect program options that conflict with the chosen serializer
	if (output_extension == XML) {
		int exit_code = EXIT_FAILURE;
		try {
			if (init_input_file(IfcUtil::path::to_utf8(input_filename), ifc_file, no_progress || quiet, mmap)) {
				time_t start, end;
				time(&start);
				XmlSerializer s(ifc_file, IfcUtil::path::to_utf8(output_temp_filename));
				Logger::Status("Writing XML output...");
				s.finalize();
				time(&end);
				Logger::Status("Done! Conversion took " +  format_duration(start, end));

				IfcUtil::path::rename_file(IfcUtil::path::to_utf8(output_temp_filename), IfcUtil::path::to_utf8(output_filename));
				exit_code = EXIT_SUCCESS;
			}
		} catch (const std::exception& e) {
			Logger::Error(e);
		}
		write_log(!quiet);
		return exit_code;
	} else if (output_extension == IFC) {
		int exit_code = EXIT_FAILURE;
		try {
			if (init_input_file(IfcUtil::path::to_utf8(input_filename), ifc_file, no_progress || quiet, mmap)) {
                time_t start, end;
				time(&start);
				std::ofstream fs(output_filename.c_str());
				if (fs.is_open()) {
					if (vmap.count("calculate-quantities")) {
						fix_quantities(*ifc_file, no_progress, quiet, stderr_progress);
					}
					fs << *ifc_file;
					exit_code = EXIT_SUCCESS;
				} else {
					Logger::Error("Unable to open output file for writing");
				}
                time(&end);
                Logger::Status("Done! Writing IFC took " +  format_duration(start, end));
			}
		} catch (const std::exception& e) {
			Logger::Error(e);
		}
		write_log(!quiet);
		return exit_code;
	}

    /// @todo Clean up this filter code further.
    std::vector<geom_filter> used_filters;
    if (include_filter.type != geom_filter::UNUSED) { used_filters.push_back(include_filter); }
    if (include_traverse_filter.type != geom_filter::UNUSED) { used_filters.push_back(include_traverse_filter); }
    if (exclude_filter.type != geom_filter::UNUSED) { used_filters.push_back(exclude_filter); }
    if (exclude_traverse_filter.type != geom_filter::UNUSED) { used_filters.push_back(exclude_traverse_filter); }

    std::vector<IfcGeom::filter_t> filter_funcs = setup_filters(used_filters, IfcUtil::path::to_utf8(output_extension));
    if (filter_funcs.empty()) {
        cerr_ << "[Error] Failed to set up geometry filters\n";
        return EXIT_FAILURE;
    }

    if (!entity_filter.entity_names.empty()) { entity_filter.update_description(); Logger::Notice(entity_filter.description); }
    if (!layer_filter.values.empty()) { layer_filter.update_description(); Logger::Notice(layer_filter.description); }
	if (!attribute_filter.attribute_name.empty()) { attribute_filter.update_description(); Logger::Notice(layer_filter.description); }

#ifdef _MSC_VER
	if (output_extension == DAE || output_extension == STP || output_extension == IGS) {
		// These serializers do not support opening unicode paths on Windows. Therefore
		// a random temp file is generated using only ASCII characters instead.
		std::random_device rng;
		std::uniform_int_distribution<int> index_dist(L'A', L'Z');
		output_temp_filename = L".ifcopenshell.";
		for (int i = 0; i < 8; ++i) {
			output_temp_filename.push_back(static_cast<wchar_t>(index_dist(rng)));
		}
		output_temp_filename += L".tmp";
	}
#endif

	SerializerSettings settings;
	/// @todo Make APPLY_DEFAULT_MATERIALS configurable? Quickly tested setting this to false and using obj exporter caused the program to crash and burn.
	settings.set(IfcGeom::IteratorSettings::APPLY_DEFAULT_MATERIALS,      true);
	settings.set(IfcGeom::IteratorSettings::USE_WORLD_COORDS,             use_world_coords);
	settings.set(IfcGeom::IteratorSettings::WELD_VERTICES,                weld_vertices);
	settings.set(IfcGeom::IteratorSettings::CONVERT_BACK_UNITS,           convert_back_units);
#if OCC_VERSION_HEX < 0x60900
	settings.set(IfcGeom::IteratorSettings::FASTER_BOOLEANS,              merge_boolean_operands);
#endif
	settings.set(IfcGeom::IteratorSettings::DISABLE_OPENING_SUBTRACTIONS, disable_opening_subtractions);
	settings.set(IfcGeom::IteratorSettings::INCLUDE_CURVES,               include_plan);
	settings.set(IfcGeom::IteratorSettings::EXCLUDE_SOLIDS_AND_SURFACES,  !include_model);
	settings.set(IfcGeom::IteratorSettings::APPLY_LAYERSETS,              enable_layerset_slicing);
    settings.set(IfcGeom::IteratorSettings::NO_NORMALS, no_normals);
    settings.set(IfcGeom::IteratorSettings::GENERATE_UVS, generate_uvs);
	settings.set(IfcGeom::IteratorSettings::SEARCH_FLOOR, use_element_hierarchy);
	settings.set(IfcGeom::IteratorSettings::SITE_LOCAL_PLACEMENT, site_local_placement);
	settings.set(IfcGeom::IteratorSettings::BUILDING_LOCAL_PLACEMENT, building_local_placement);
	settings.set(IfcGeom::IteratorSettings::VALIDATE_QUANTITIES, validate);

    settings.set(SerializerSettings::USE_ELEMENT_NAMES, use_element_names);
    settings.set(SerializerSettings::USE_ELEMENT_GUIDS, use_element_guids);
    settings.set(SerializerSettings::USE_MATERIAL_NAMES, use_material_names);
	settings.set(SerializerSettings::USE_ELEMENT_TYPES, use_element_types);
	settings.set(SerializerSettings::USE_ELEMENT_HIERARCHY, use_element_hierarchy);
    settings.set_deflection_tolerance(deflection_tolerance);
    settings.precision = precision;

	boost::shared_ptr<GeometrySerializer> serializer; /**< @todo use std::unique_ptr when possible */
	if (output_extension == OBJ) {
        // Do not use temp file for MTL as it's such a small file.
        const path_t mtl_filename = change_extension(output_filename, MTL);
		if (!use_world_coords) {
			Logger::Notice("Using world coords when writing WaveFront OBJ files");
			settings.set(IfcGeom::IteratorSettings::USE_WORLD_COORDS, true);
		}
		serializer = boost::make_shared<WaveFrontOBJSerializer>(IfcUtil::path::to_utf8(output_temp_filename), IfcUtil::path::to_utf8(mtl_filename), settings);
#ifdef WITH_OPENCOLLADA
	} else if (output_extension == DAE) {
		serializer = boost::make_shared<ColladaSerializer>(IfcUtil::path::to_utf8(output_temp_filename), settings);
#endif
	} else if (output_extension == STP) {
		serializer = boost::make_shared<StepSerializer>(IfcUtil::path::to_utf8(output_temp_filename), settings);
	} else if (output_extension == IGS) {
#if OCC_VERSION_HEX < 0x60900
		// According to https://tracker.dev.opencascade.org/view.php?id=25689 something has been fixed in 6.9.0
		IGESControl_Controller::Init(); // work around Open Cascade bug
#endif
		serializer = boost::make_shared<IgesSerializer>(IfcUtil::path::to_utf8(output_temp_filename), settings);
	} else if (output_extension == SVG) {
		settings.set(IfcGeom::IteratorSettings::DISABLE_TRIANGULATION, true);
		serializer = boost::make_shared<SvgSerializer>(IfcUtil::path::to_utf8(output_temp_filename), settings);
		if (vmap.count("section-height") != 0) {
			Logger::Notice("Overriding section height");
			static_cast<SvgSerializer*>(serializer.get())->setSectionHeight(section_height);
		}
		if (bounding_width.is_initialized() && bounding_height.is_initialized()) {
            static_cast<SvgSerializer*>(serializer.get())->setBoundingRectangle(bounding_width.get(), bounding_height.get());
		}
	} else {
        cerr_ << "[Error] Unknown output filename extension '" << output_extension << "'\n";
		write_log(!quiet);
		print_usage();
		return EXIT_FAILURE;
	}

    if (use_element_hierarchy && output_extension != DAE) {
        cerr_ << "[Error] --use-element-hierarchy can be used only with .dae output.\n";
        /// @todo Lots of duplicate error-and-exit code.
		write_log(!quiet);
		print_usage();
		IfcUtil::path::delete_file(IfcUtil::path::to_utf8(output_temp_filename));
		return EXIT_FAILURE;
	}

    const bool is_tesselated = serializer->isTesselated(); // isTesselated() doesn't change at run-time
	if (!is_tesselated) {
		if (weld_vertices) {
            Logger::Notice("Weld vertices setting ignored when writing non-tesselated output");
		}
        if (generate_uvs) {
            Logger::Notice("Generate UVs setting ignored when writing non-tesselated output");
        }
        if (center_model || model_offset) {
            Logger::Notice("Centering/offsetting model setting ignored when writing non-tesselated output");
        }

        settings.set(IfcGeom::IteratorSettings::DISABLE_TRIANGULATION, true);
	}

	if (!serializer->ready()) {
		IfcUtil::path::delete_file(IfcUtil::path::to_utf8(output_temp_filename));
		write_log(!quiet);
		return EXIT_FAILURE;
	}

	time_t start,end;
	time(&start);
	
    if (!init_input_file(IfcUtil::path::to_utf8(input_filename), ifc_file, no_progress || quiet, mmap)) {
        write_log(!quiet);
        IfcUtil::path::delete_file(IfcUtil::path::to_utf8(output_temp_filename)); /**< @todo Windows Unicode support */
        return EXIT_FAILURE;
    }

    IfcGeom::Iterator<real_t> context_iterator(settings, ifc_file, filter_funcs, geometry_kernel);
    if (!context_iterator.initialize()) {
        /// @todo It would be nice to know and print separate error prints for a case where we found no entities
        /// and for a case we found no entities that satisfy our filtering criteria.
        Logger::Notice("No geometrical elements found or none succesfully converted");
		IfcUtil::path::delete_file(IfcUtil::path::to_utf8(output_temp_filename));
        write_log(!quiet);
        return EXIT_FAILURE;
    }

    serializer->setFile(context_iterator.file());

	if (convert_back_units) {
		serializer->setUnitNameAndMagnitude(context_iterator.unit_name(), static_cast<float>(context_iterator.unit_magnitude()));
	} else {
		serializer->setUnitNameAndMagnitude("METER", 1.0f);
	}

	serializer->writeHeader();

	int old_progress = quiet ? 0 : -1;

    if (is_tesselated && (center_model || model_offset)) {
        double* offset = serializer->settings().offset;
        if (center_model) {
			if (site_local_placement || building_local_placement) {
				Logger::Error("Cannot use --center-model together with --{site,building}-local-placement");
				return EXIT_FAILURE;
			}

            if (!quiet) Logger::Status("Computing bounds...");
            context_iterator.compute_bounds();
            if (!quiet) Logger::Status("Done!");

            gp_XYZ center = (context_iterator.bounds_min() + context_iterator.bounds_max()) * 0.5;
            offset[0] = -center.X();
            offset[1] = -center.Y();
            offset[2] = -center.Z();
        } else {
            if (sscanf(offset_str.c_str(), "%lf;%lf;%lf", &offset[0], &offset[1], &offset[2]) != 3) {
                cerr_ << "[Error] Invalid use of --model-offset\n";
				IfcUtil::path::delete_file(IfcUtil::path::to_utf8(output_temp_filename));
                print_options(serializer_options);
                return EXIT_FAILURE;
            }
        }

        std::stringstream msg;
        msg << "Using model offset (" << offset[0] << "," << offset[1] << "," << offset[2] << ")";
        Logger::Notice(msg.str());
    }

	if (!quiet) {
		Logger::Status("Creating geometry...");
	}

	// The functions IfcGeom::Iterator::get() and IfcGeom::Iterator::next() 
	// wrap an iterator of all geometrical products in the Ifc file. 
	// IfcGeom::Iterator::get() returns an IfcGeom::TriangulationElement or 
	// -NativeElement pointer, based on current settings. (see IfcGeomIterator.h 
	// for definition) IfcGeom::Iterator::next() is used to poll whether more 
	// geometrical entities are available. None of these functions throw 
	// exceptions, neither for parsing errors or geometrical errors. Upon 
	// calling next() the entity to be returned has already been processed, a 
	// non-null return value guarantees that a successfully processed product is 
	// available. 
	size_t num_created = 0;
	
	do {
        IfcGeom::Element<real_t> *geom_object = context_iterator.get();

		if (is_tesselated)
		{
			serializer->write(static_cast<const IfcGeom::TriangulationElement<real_t>*>(geom_object));
		}
		else
		{
			serializer->write(static_cast<const IfcGeom::NativeElement<real_t>*>(geom_object));
		}

        if (!no_progress) {
			if (quiet) {
				const int progress = context_iterator.progress();
				for (; old_progress < progress; ++old_progress) {
					std::cout << ".";
					if (stderr_progress)
						std::cerr << ".";
				}
				std::cout << std::flush;
				if (stderr_progress)
					std::cerr << std::flush;
			} else {
				const int progress = context_iterator.progress() / 2;
				if (old_progress != progress) Logger::ProgressBar(progress);
				old_progress = progress;
			}
        }
    } while (++num_created, context_iterator.next());

	if (!no_progress && quiet) {
		for (; old_progress < 100; ++old_progress) {
			std::cout << ".";
			if (stderr_progress)
				std::cerr << ".";
		}
		std::cout << std::flush;
		if (stderr_progress)
			std::cerr << std::flush;
	} else {
		Logger::Status("\rDone creating geometry (" + boost::lexical_cast<std::string>(num_created) +
			" objects)                                ");
	}

    serializer->finalize();
    // Make sure the dtor is explicitly run here (e.g. output files are closed before renaming them).
    serializer.reset();

    // Renaming might fail (e.g. maybe the existing file was open in a viewer application)
    // Do not remove the temp file as user can salvage the conversion result from it.
    bool successful = IfcUtil::path::rename_file(IfcUtil::path::to_utf8(output_temp_filename), IfcUtil::path::to_utf8(output_filename));
    if (!successful) {
        cerr_ << "Unable to write output file '" << output_filename << "', see '" <<
            output_temp_filename << "' for the conversion result.";
    }

	if (validate && Logger::MaxSeverity() >= Logger::LOG_ERROR) {
		Logger::Error("Errors encountered during proccessing.");
		successful = false;
	}

	write_log(!quiet);

	time(&end);

    if (!quiet) {
        Logger::Status("\nConversion took " +  format_duration(start, end));
    }

    return successful ? EXIT_SUCCESS : EXIT_FAILURE;
}

std::string format_duration(time_t start, time_t end)
{
    int seconds = (int)difftime(end, start);
    std::stringstream ss;
    int minutes = seconds / 60;
    seconds = seconds % 60;
    if (minutes > 0) {
        ss << minutes << " minute";
        if (minutes == 0 || minutes > 1) {
            ss << "s";
        }
        ss << " ";
    }
    ss << seconds << " second";
    if (seconds == 0 || seconds > 1) {
        ss << "s";
    }
    return ss.str();
}

void write_log(bool header) {
	path_t log = log_stream.str();
	if (!log.empty()) {
        if (header) {
            cout_ << "\nLog:\n";
        }
        cout_ << log << std::endl;
	}
}

#include <boost/algorithm/string/predicate.hpp>

bool init_input_file(const std::string& filename, IfcParse::IfcFile*& ifc_file, bool no_progress, bool mmap) {
    time_t start, end;

    // Prevent IfcFile::Init() prints by setting output to null temporarily
    if (no_progress) { Logger::SetOutput(NULL, &log_stream); }

    time(&start);
#ifdef USE_MMAP
	ifc_file = new IfcParse::IfcFile(filename, mmap);
#else
	(void)mmap;

#ifdef WITH_IFCXML
	if (boost::ends_with(boost::to_lower_copy(filename), ".ifcxml")) {
		ifc_file = IfcParse::parse_ifcxml(filename);
	} else
#endif
	ifc_file = new IfcParse::IfcFile(filename);
	if (!ifc_file->good()) {
#endif
        Logger::Error("Unable to parse input file '" + filename + "'");
        return false;
    }
    time(&end);

    if (no_progress) { Logger::SetOutput(&cout_, &log_stream); }
    else {  Logger::Status("Parsing input file took " + format_duration(start, end)); }

    return true;

}

bool append_filter(const std::string& type, const std::vector<std::string>& values, geom_filter& filter)
{
    geom_filter temp;
    parse_filter(temp, values);
    // Merge values only if type and arg match.
    if ((filter.type != geom_filter::UNUSED && filter.type != temp.type) || (!filter.arg.empty() && filter.arg != temp.arg)) {
        cerr_ << "[Error] Multiple '" << type.c_str() << "' filters specified with different criteria\n";
        return false;
    }
    filter.type = temp.type;
    filter.values.insert(temp.values.begin(), temp.values.end());
    filter.arg = temp.arg;
    return true;
}

size_t read_filters_from_file(
    const std::string& filename,
    inclusion_filter& include_filter,
    inclusion_traverse_filter& include_traverse_filter,
    exclusion_filter& exclude_filter,
    exclusion_traverse_filter& exclude_traverse_filter)
{
    std::ifstream filter_file(IfcUtil::path::from_utf8(filename).c_str());

    if (!filter_file.is_open()) {
        cerr_ << "[Error] Unable to open filter file '" << IfcUtil::path::from_utf8(filename) << "' or the file does not exist.\n";
        return 0;
    }

    size_t line_number = 1, num_filters = 0;
    for (std::string line; std::getline(filter_file, line); ++line_number) {
        boost::trim(line);
        if (line.empty()) {
            continue;
        }

        std::vector<std::string> values;
        boost::split(values, line, boost::is_any_of("\t "), boost::token_compress_on);
        if (values.empty()) {
            continue;
        }

        std::string type = values.front();
        values.erase(values.begin());
        // Support both "--include=arg GlobalId 1VQ5n5$RrEbPk8le4ZCI81" and "include arg GlobalId 1VQ5n5$RrEbPk8le4ZCI81"
        // and tolerate extraneous whitespace.
        boost::trim_left_if(type, boost::is_any_of("-"));
        size_t equal_pos = type.find('=');
        if (equal_pos != std::string::npos) {
            std::string value = type.substr(equal_pos + 1);
            type = type.substr(0, equal_pos);
            values.insert(values.begin(), value);
        }

        try {
            if (type == "include") { if (append_filter("include", values, include_filter)) { ++num_filters; } }
            else if (type == "include+") { if (append_filter("include+", values, include_traverse_filter)) { ++num_filters; } }
            else if (type == "exclude") { if (append_filter("exclude", values, exclude_filter)) { ++num_filters; } }
            else if (type == "exclude+") { if (append_filter("exclude+", values, exclude_traverse_filter)) { ++num_filters; } }
            else {
                cerr_ << "[Error] Invalid filtering type at line " << boost::lexical_cast<path_t>(line_number) << "\n";
                return 0;
            }
        } catch(...) {
            cerr_ << "[Error] Unable to parse filter at line " << boost::lexical_cast<path_t>(line_number) << ".\n";
            return 0;
        }
    }
    return num_filters;
}

void parse_filter(geom_filter &filter, const std::vector<std::string>& values)
{
    if (values.size() == 0) {
        throw po::validation_error(po::validation_error::at_least_one_value_required);
    }
    std::string type = *values.begin();
    if (type == "entities") {
        filter.type = geom_filter::ENTITY_TYPE;
    } else if (type == "layers") {
        filter.type = geom_filter::LAYER_NAME;
    } else if (type == "arg") {
        filter.type = geom_filter::ENTITY_ARG;
        filter.arg = *(values.begin() + 1);
    } else {
        throw po::validation_error(po::validation_error::invalid_option_value);
    }
    filter.values.insert(values.begin() + (filter.type == geom_filter::ENTITY_ARG ? 2 : 1), values.end());
}

void validate(boost::any& v, const std::vector<std::string>& values, inclusion_filter*, int)
{
    /// @todo For now only single --include, --include+, --exclude, or --exclude+ supported. Support having multiple.
    po::validators::check_first_occurrence(v);
    inclusion_filter filter;
    parse_filter(filter, values);
    v = filter;
}

void validate(boost::any& v, const std::vector<std::string>& values, inclusion_traverse_filter*, int)
{
    po::validators::check_first_occurrence(v);
    inclusion_traverse_filter filter;
    parse_filter(filter, values);
    v = filter;
}

void validate(boost::any& v, const std::vector<std::string>& values, exclusion_filter*, int)
{
    po::validators::check_first_occurrence(v);
    exclusion_filter filter;
    parse_filter(filter, values);
    v = filter;
}

void validate(boost::any& v, const std::vector<std::string>& values, exclusion_traverse_filter*, int)
{
    po::validators::check_first_occurrence(v);
    exclusion_traverse_filter filter;
    parse_filter(filter, values);
    v = filter;
}


/// @todo Clean up this filter initialization code further.
/// @return References to the used filter functors, if none an error occurred.
std::vector<IfcGeom::filter_t> setup_filters(const std::vector<geom_filter>& filters, const std::string& output_extension)
{
    std::vector<IfcGeom::filter_t> filter_funcs;
    for(auto& f: filters) {
        if (f.type == geom_filter::ENTITY_TYPE) {
            entity_filter.include = f.include;
            entity_filter.traverse = f.traverse;
			entity_filter.entity_names = f.values;
        } else if (f.type == geom_filter::LAYER_NAME) {
            layer_filter.include = f.include;
            layer_filter.traverse = f.traverse;
            layer_filter.populate(f.values);
        } else if (f.type == geom_filter::ENTITY_ARG) {
			attribute_filter.include = f.include;
			attribute_filter.traverse = f.traverse;
			attribute_filter.attribute_name = f.arg;
			attribute_filter.populate(f.values);
        }
    }

    // If no entity names are specified these are the defaults to skip from output
    if (entity_filter.entity_names.empty()) {
        std::set<std::string> entities;
        entities.insert("IfcSpace");
        if (output_extension == ".svg") {
            entity_filter.include = true;
        } else {
            entities.insert("IfcOpeningElement");
        }
        entity_filter.entity_names = entities;
    }

    if (!layer_filter.values.empty()) { filter_funcs.push_back(boost::ref(layer_filter));  }
    if (!entity_filter.entity_names.empty()) { filter_funcs.push_back(boost::ref(entity_filter)); }
    if (!attribute_filter.values.empty()) { filter_funcs.push_back(boost::ref(attribute_filter)); }

    return filter_funcs;
}

namespace latebound_access {

	template <typename T>
	void set(IfcUtil::IfcBaseClass* inst, const std::string& attr, T t);

	template <typename T>
	void set_enumeration(IfcUtil::IfcBaseClass*, const std::string&, const IfcParse::enumeration_type*, T) {}

	template <>
	void set_enumeration(IfcUtil::IfcBaseClass* inst, const std::string& attr, const IfcParse::enumeration_type* enum_type, std::string t) {
		std::vector<std::string>::const_iterator it = std::find(
			enum_type->enumeration_items().begin(),
			enum_type->enumeration_items().end(),
			t);

		return set(inst, attr, IfcWrite::IfcWriteArgument::EnumerationReference(it - enum_type->enumeration_items().begin(), it->c_str()));
	}

	template <typename T>
	void set(IfcUtil::IfcBaseClass* inst, const std::string& attr, T t) {
		auto decl = inst->declaration().as_entity();
		auto i = decl->attribute_index(attr);

		auto attr_type = decl->attribute_by_index(i)->type_of_attribute();
		if (attr_type->as_named_type() && attr_type->as_named_type()->declared_type()->as_enumeration_type()) {
			set_enumeration(inst, attr, attr_type->as_named_type()->declared_type()->as_enumeration_type(), t);
		}

		IfcWrite::IfcWriteArgument* a = new IfcWrite::IfcWriteArgument;
		a->set(t);
		inst->data().attributes()[i] = a;
	}

	IfcUtil::IfcBaseClass* create(IfcParse::IfcFile& f, const std::string& entity) {
		auto decl = f.schema()->declaration_by_name(entity);
		auto data = new IfcEntityInstanceData(decl);
		auto inst = f.schema()->instantiate(data);
		if (decl->is("IfcRoot")) {
			IfcParse::IfcGlobalId guid;
			latebound_access::set(inst, "GlobalId", (std::string) guid);
		}
		return f.addEntity(inst);
	}
}

void fix_quantities(IfcParse::IfcFile& f, bool no_progress, bool quiet, bool stderr_progress) {
	{
		auto delete_reversed = [&f](const IfcEntityList::ptr& insts) {
			if (!insts) {
				return;
			}
			// Lists are traversed back to front as the list may be mutated when
			// instances are removed from the grouping by type.
			for (auto it = insts->end() - 1; it >= insts->begin(); --it) {
				IfcUtil::IfcBaseClass* const inst = *it;
				f.removeEntity(inst);
			}
		};

		// Delete quantities
		auto quantities = f.instances_by_type("IfcPhysicalQuantity");
		if (quantities) {
			quantities = quantities->filtered({ f.schema()->declaration_by_name("IfcPhysicalComplexQuantity") });
			delete_reversed(quantities);
		}

		// Delete complexes
		delete_reversed(f.instances_by_type("IfcPhysicalComplexQuantity"));

		auto element_quantities = f.instances_by_type("IfcElementQuantity");

		// Capture relationship nodes
		std::vector<IfcUtil::IfcBaseClass*> relationships;
		auto IfcRelDefinesByProperties = f.schema()->declaration_by_name("IfcRelDefinesByProperties");
		if (element_quantities) {
			for (auto& eq : *element_quantities) {
				auto rels = eq->data().getInverse(IfcRelDefinesByProperties, -1);
				for (auto& rel : *rels) {
					relationships.push_back(rel);
				}
			}

			// Delete element quantities
			delete_reversed(element_quantities);
		}


		// Delete relationship nodes
		for (auto& rel : relationships) {
			f.removeEntity(rel);
		}
	}

	IfcGeom::IteratorSettings settings;
	settings.set(IfcGeom::IteratorSettings::USE_WORLD_COORDS, false);
	settings.set(IfcGeom::IteratorSettings::WELD_VERTICES, false);
	settings.set(IfcGeom::IteratorSettings::CONVERT_BACK_UNITS, true);
	settings.set(IfcGeom::IteratorSettings::DISABLE_TRIANGULATION, true);

	IfcGeom::Iterator<double> context_iterator(settings, &f);

	if (!context_iterator.initialize()) {
		return;
	}

	size_t num_created = 0;
	int old_progress = quiet ? 0 : -1;

	auto person = latebound_access::create(f, "IfcPerson");
	latebound_access::set(person, "FamilyName", std::string("IfcOpenShell"));
	latebound_access::set(person, "GivenName", std::string("IfcOpenShell"));
	
	auto org = latebound_access::create(f, "IfcOrganization");
	latebound_access::set(org, "Name", std::string("IfcOpenShell"));
	
	auto pando = latebound_access::create(f, "IfcPersonAndOrganization");
	latebound_access::set(pando, "ThePerson", person);
	latebound_access::set(pando, "TheOrganization", org);
	
	auto application = latebound_access::create(f, "IfcApplication");
	latebound_access::set(application, "ApplicationDeveloper", org);
	latebound_access::set(application, "Version", std::string(IFCOPENSHELL_VERSION));
	latebound_access::set(application, "ApplicationFullName", std::string("IfcConvert"));
	latebound_access::set(application, "ApplicationIdentifier", std::string("IfcConvert" IFCOPENSHELL_VERSION));
	
	auto ownerhist = latebound_access::create(f, "IfcOwnerHistory");
	latebound_access::set(ownerhist, "OwningUser", pando);
	latebound_access::set(ownerhist, "OwningApplication", application);
	latebound_access::set(ownerhist, "ChangeAction", std::string("MODIFIED"));
	latebound_access::set(ownerhist, "CreationDate", (int)time(0));

	IfcUtil::IfcBaseClass* quantity = nullptr;
	IfcEntityList::ptr objects;
	boost::shared_ptr<IfcGeom::Representation::BRep> previous_geometry_pointer;

	for (;; ++num_created) {
		bool has_more = true;
		if (num_created) {
			has_more = context_iterator.next();
		}
		IfcGeom::NativeElement<double>* geom_object = nullptr;
		if (has_more) {
			geom_object = context_iterator.get_native();
		}

		if (geom_object && geom_object->geometry_pointer() == previous_geometry_pointer) {
			objects->push(geom_object->product());
		} else {
			if (quantity) {
				auto rel = latebound_access::create(f, "IfcRelDefinesByProperties");
				latebound_access::set(rel, "OwnerHistory", ownerhist);
				latebound_access::set(rel, "RelatedObjects", objects);
				latebound_access::set(rel, "RelatingPropertyDefinition", quantity);
			}

			if (!geom_object) {
				break;
			}

			IfcEntityList::ptr quantities(new IfcEntityList);

			double a, b, c;
			if (geom_object->geometry().calculate_surface_area(a)) {
				auto quantity_area = latebound_access::create(f, "IfcQuantityArea");
				latebound_access::set(quantity_area, "Name", std::string("Total Surface Area"));
				latebound_access::set(quantity_area, "AreaValue", a);
				quantities->push(quantity_area);
			}
			
			if (geom_object->geometry().calculate_volume(a)) {
				auto quantity_volume = latebound_access::create(f, "IfcQuantityVolume");
				latebound_access::set(quantity_volume, "Name", std::string("Volume"));
				latebound_access::set(quantity_volume, "VolumeValue", a);
				quantities->push(quantity_volume);
			}

			if (geom_object->calculate_projected_surface_area(a, b, c)) {
				auto quantity_area = latebound_access::create(f, "IfcQuantityArea");
				latebound_access::set(quantity_area, "Name", std::string("Footprint Area"));
				latebound_access::set(quantity_area, "AreaValue", c);
				quantities->push(quantity_area);
			}

			auto quantity_complex = latebound_access::create(f, "IfcPhysicalComplexQuantity");
			latebound_access::set(quantity_complex, "Name", std::string("Shape Validation Properties"));
			quantities->push(quantity_complex);

			IfcEntityList::ptr quantities_2(new IfcEntityList);

			for (auto& part : geom_object->geometry()) {				
				auto quantity_count = latebound_access::create(f, "IfcQuantityCount");
				latebound_access::set(quantity_count, "Name", std::string("Surface Genus"));
				latebound_access::set(quantity_count, "Description", '#' + boost::lexical_cast<std::string>(part.ItemId()));
				latebound_access::set(quantity_count, "CountValue", part.Shape()->surface_genus());

				quantities_2->push(quantity_count);				
			}

			latebound_access::set(quantity_complex, "HasQuantities", quantities_2);

			if (quantities->size()) {
				quantity = latebound_access::create(f, "IfcElementQuantity");
				latebound_access::set(quantity, "OwnerHistory", ownerhist);
				latebound_access::set(quantity, "Quantities", quantities);
			}

			objects.reset(new IfcEntityList);
			objects->push(geom_object->product());
		}

		previous_geometry_pointer = geom_object->geometry_pointer();

		if (!no_progress) {
			if (quiet) {
				const int progress = context_iterator.progress();
				for (; old_progress < progress; ++old_progress) {
					std::cout << ".";
					if (stderr_progress)
						std::cerr << ".";
				}
				std::cout << std::flush;
				if (stderr_progress)
					std::cerr << std::flush;
			} else {
				const int progress = context_iterator.progress() / 2;
				if (old_progress != progress) Logger::ProgressBar(progress);
				old_progress = progress;
			}
		}
	}

	if (!no_progress && quiet) {
		for (; old_progress < 100; ++old_progress) {
			std::cout << ".";
			if (stderr_progress)
				std::cerr << ".";
		}
		std::cout << std::flush;
		if (stderr_progress)
			std::cerr << std::flush;
	} else {
		Logger::Status("\rDone writing quantities for " + boost::lexical_cast<std::string>(num_created) +
			" objects                                ");
	}

}<|MERGE_RESOLUTION|>--- conflicted
+++ resolved
@@ -207,9 +207,8 @@
 #ifdef USE_MMAP
 		("mmap", "use memory-mapped file for input")
 #endif
-<<<<<<< HEAD
-		("input-file", po::value<std::string>(), "input IFC file")
-		("output-file", po::value<std::string>(), "output geometry file");
+		("input-file", new po::typed_value<path_t, char_t>(0), "input IFC file")
+		("output-file", new po::typed_value<path_t, char_t>(0), "output geometry file");
 		
 
     double deflection_tolerance;
@@ -220,10 +219,6 @@
     std::string filter_filename;
     std::string default_material_filename;
 	std::string geometry_kernel;
-=======
-		("input-file", new po::typed_value<path_t, char_t>(0), "input IFC file")
-		("output-file", new po::typed_value<path_t, char_t>(0), "output geometry file");
->>>>>>> 4792fd9e
 	
 	po::options_description ifc_options("IFC options");
 	ifc_options.add_options()
