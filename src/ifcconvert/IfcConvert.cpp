--- conflicted
+++ resolved
@@ -734,12 +734,8 @@
     if (!context_iterator.initialize()) {
         /// @todo It would be nice to know and print separate error prints for a case where we found no entities
         /// and for a case we found no entities that satisfy our filtering criteria.
-<<<<<<< HEAD
         Logger::Notice("No geometrical elements found or none succesfully converted");
-=======
-        Logger::Error("No geometrical entities found");
 		serializer.reset();
->>>>>>> 7e089ab8
 		IfcUtil::path::delete_file(IfcUtil::path::to_utf8(output_temp_filename));
         write_log(!quiet);
         return EXIT_FAILURE;
