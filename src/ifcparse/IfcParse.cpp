--- conflicted
+++ resolved
@@ -849,7 +849,7 @@
 unsigned int EntityArgument::size() const { return 1; }
 Argument* EntityArgument::operator [] (unsigned int /*i*/) const { throw IfcException("Argument is not a list of arguments"); }
 std::string EntityArgument::toString(bool upper) const { 
-	return entity->data().toString(upper);
+	return entity->entity->toString(upper);
 }
 //return entity->entity->toString(); }
 bool EntityArgument::isNull() const { return false; }
@@ -957,21 +957,9 @@
 //
 // Returns the entities of Entity type that have this entity in their ArgumentList
 //
-<<<<<<< HEAD
 IfcEntityList::ptr IfcEntityInstanceData::getInverse(IfcSchema::Type::Enum type, int attribute_index) {
 	return file->getInverse(id_, type, attribute_index);
 }
-=======
-IfcEntityList::ptr Entity::getInverse(IfcSchema::Type::Enum type, int attribute_index) {
-	return file->getInverse(_id, type, attribute_index);
-}
-
-bool Entity::is(IfcSchema::Type::Enum v) const { return _type == v; }
-unsigned int Entity::id() const { return _id; }
-
-const IfcWrite::IfcWritableEntity* Entity::isWritable() const { return 0; }
-IfcWrite::IfcWritableEntity* Entity::isWritable() { return 0; }
->>>>>>> d076fa58
 
 IfcFile::IfcFile()
 	: parsing_complete_(false)
@@ -979,9 +967,6 @@
 	, tokens(0)
 	, stream(0)
 {
-	if (!create_latebound_entities) {
-		schema_ = &get_schema();
-	}
 	setDefaultHeaderValues();
 }
 
@@ -1319,14 +1304,9 @@
 				std::stringstream ss; ss << "\r#" << current_id;
 				Logger::Status(ss.str(), false);
 			}
-<<<<<<< HEAD
 
 			if (instance->is(IfcSchema::Type::IfcRoot)) {
 				IfcSchema::IfcRoot* ifc_root = (IfcSchema::IfcRoot*) instance;
-=======
-			if ( entity->declaration().is(IfcSchema::Type::IfcRoot) ) {
-				IfcSchema::IfcRoot* ifc_root = (IfcSchema::IfcRoot*) entity;
->>>>>>> d076fa58
 				try {
 					const std::string guid = ifc_root->GlobalId();
 					if ( byguid.find(guid) != byguid.end() ) {
@@ -1340,7 +1320,6 @@
 				}
 			}
 
-<<<<<<< HEAD
 			IfcSchema::Type::Enum ty = instance->type();
 
 			{
@@ -1353,10 +1332,6 @@
 			}
 
 			for (;;) {
-=======
-			IfcSchema::Type::Enum ty = entity->declaration().type();
-			do {
->>>>>>> d076fa58
 				IfcEntityList::ptr instances_by_type = entitiesByType(ty);
 				if (!instances_by_type) {
 					instances_by_type = IfcEntityList::ptr(new IfcEntityList());
@@ -1432,15 +1407,9 @@
 
 	if (level >= max_level && max_level > 0) return;
 
-<<<<<<< HEAD
 	traversal_visitor visit(visited, list, level + 1, max_level);
 	apply_individual_instance_visitor(instance->entity).apply(visit);
 }
-=======
-	auto attributes = instance->declaration().as_entity()->all_attributes();
-	for (unsigned i = 0; i < attributes.size(); ++i) {
-		Argument* arg = instance->data().getArgument(i);
->>>>>>> d076fa58
 
 void traversal_visitor::operator()(IfcUtil::IfcBaseClass* inst) {
 	traverse_(inst, visited_, list_, level_, max_level_);
@@ -1464,18 +1433,12 @@
 	}
 }
 
-IfcUtil::IfcBaseClass* IfcFile::addEntity(IfcUtil::IfcBaseClass* instance) {
+IfcUtil::IfcBaseClass* IfcFile::addEntity(IfcUtil::IfcBaseClass* entity) {
 	// If this instance has been inserted before, return
 	// a reference to the copy that was created from it.
-<<<<<<< HEAD
 	entity_entity_map_t::iterator mit = entity_file_map.find(entity);
 	if (mit != entity_file_map.end()) {
 		return mit->second;
-=======
-	entity_entity_map_t::iterator it = entity_file_map.find(instance);
-	if (it != entity_file_map.end()) {
-		return it->second;
->>>>>>> d076fa58
 	}
 
 	IfcUtil::IfcBaseClass* new_entity = entity;
@@ -1483,58 +1446,38 @@
 	// Obtain all forward references by a depth-first 
 	// traversal and add them to the file.
 	try {
-		IfcEntityList::ptr entity_attributes = traverse(instance, 1);
+		IfcEntityList::ptr entity_attributes = traverse(entity, 1);
 		for (IfcEntityList::it it = entity_attributes->begin(); it != entity_attributes->end(); ++it) {
-<<<<<<< HEAD
 			if (*it != entity) {
 				entity_entity_map_t::iterator mit2 = entity_file_map.find(*it);
 				if (mit2 == entity_file_map.end()) {
 					entity_file_map.insert(entity_entity_map_t::value_type(*it, addEntity(*it)));
 				}
-=======
-			if (*it != instance) {
-				entity_file_map.insert(entity_entity_map_t::value_type(*it, addEntity(*it)));
->>>>>>> d076fa58
 			}
 		}
 	} catch (...) {
-		Logger::Message(Logger::LOG_ERROR, "Failed to visit forward references of", instance);
+		Logger::Message(Logger::LOG_ERROR, "Failed to visit forward references of", entity->entity);
 	}
 
 	// See whether the instance is already part of a file
-	if (instance->data().file != 0) {
-		if (instance->data().file == this) {
+	if (entity->entity->file != 0) {
+		if (entity->entity->file == this) {
 			// If it is part of this file
 			// nothing needs to be done.
-			return instance;
+			return entity;
 		}
 
 		// An instance is being added from another file. A copy of the
-		// container and instance is created. The attribute references 
+		// container and entity is created. The attribute references 
 		// need to be updated to point to instances in this file.
-<<<<<<< HEAD
 		IfcFile* other_file = entity->entity->file;
 		IfcEntityInstanceData* we = new IfcEntityInstanceData(*entity->entity);
 		new_entity = IfcSchema::SchemaEntity(we);
-=======
-		IfcFile* other_file = instance->data().file;
 		
-		// TODO: Proper copy constructor
-		IfcWrite::IfcWritableEntity* we = new IfcWrite::IfcWritableEntity(&instance->data());
-		
-		if (this->create_latebound_entities()) {
-			instance = new IfcLateBoundEntity(we);
-		} else {
-			instance = IfcSchema::SchemaEntity(we);
-		}
->>>>>>> d076fa58
-		
-		// In case an instance is added that contains geometry, the unit
+		// In case an entity is added that contains geometry, the unit
 		// information needs to be accounted for for IfcLengthMeasures.
         double conversion_factor = std::numeric_limits<double>::quiet_NaN();
 
-		const schema_definition* s = schema();
-		
 		for (unsigned i = 0; i < we->getArgumentCount(); ++i) {
 			Argument* attr = we->getArgument(i);
 			IfcUtil::ArgumentType attr_type = attr->type();
@@ -1569,7 +1512,6 @@
 					}
 					new_instances->push(list);
 				}
-<<<<<<< HEAD
 
 				IfcWrite::IfcWriteArgument* copy = new IfcWrite::IfcWriteArgument();
 				copy->set(new_instances);
@@ -1604,34 +1546,6 @@
 					IfcWrite::IfcWriteArgument* copy = new IfcWrite::IfcWriteArgument();
 					copy->set(v);
 					we->setArgument(i, copy);
-=======
-				we->setArgument(i, new_instances);
-			} else if (s) {
-				const entity* e = instance->declaration().as_entity();
-				if (e) {
-					const std::vector<const entity::attribute*> attrs = e->all_attributes();
-					const parameter_type* pt = attrs[i]->type_of_attribute();
-					while (pt->as_aggregation_type()) {
-						pt = pt->as_aggregation_type()->type_of_element();
-					}
-					if (pt->is(IfcSchema::Type::IfcLengthMeasure)) {
-						if (!conversion_factor) {
-							conversion_factor = other_file->getUnit(IfcSchema::IfcUnitEnum::IfcUnit_LENGTHUNIT).second / 
-								getUnit(IfcSchema::IfcUnitEnum::IfcUnit_LENGTHUNIT).second;
-						}
-						if (attr_type == IfcUtil::Argument_DOUBLE) {
-							double v = *attr;
-							v *= *conversion_factor;
-							we->setArgument(i, v);
-						} else if (attr_type == IfcUtil::Argument_AGGREGATE_OF_DOUBLE) {
-							std::vector<double> v = *attr;
-							for (std::vector<double>::iterator it = v.begin(); it != v.end(); ++it) {
-								(*it) *= *conversion_factor;
-							}
-							we->setArgument(i, v);
-						}
-					}
->>>>>>> d076fa58
 				}
 			}
 		}
@@ -1647,18 +1561,13 @@
 	}
 
 	// For subtypes of IfcRoot, the GUID mapping needs to be updated.
-<<<<<<< HEAD
 	if (new_entity->is(IfcSchema::Type::IfcRoot)) {
 		IfcSchema::IfcRoot* ifc_root = (IfcSchema::IfcRoot*) new_entity;
-=======
-	if (instance->declaration().is(IfcSchema::Type::IfcRoot)) {
-		IfcSchema::IfcRoot* ifc_root = (IfcSchema::IfcRoot*) instance;
->>>>>>> d076fa58
 		try {
 			const std::string guid = ifc_root->GlobalId();
 			if ( byguid.find(guid) != byguid.end() ) {
 				std::stringstream ss;
-				ss << "Overwriting instance with guid " << guid;
+				ss << "Overwriting entity with guid " << guid;
 				Logger::Message(Logger::LOG_WARNING,ss.str());
 			}
 			byguid[guid] = ifc_root;
@@ -1667,7 +1576,6 @@
 		}
 	}
 
-<<<<<<< HEAD
 	// The mapping by entity type is updated.
 	IfcSchema::Type::Enum ty = new_entity->type();
 
@@ -1681,17 +1589,11 @@
 	}
 
 	for (;;) {
-=======
-	// The mapping by instance type is updated.
-	IfcSchema::Type::Enum ty = instance->declaration().type();
-	do {
->>>>>>> d076fa58
 		IfcEntityList::ptr instances_by_type = entitiesByType(ty);
 		if (!instances_by_type) {
 			instances_by_type = IfcEntityList::ptr(new IfcEntityList());
 			bytype[ty] = instances_by_type;
 		}
-<<<<<<< HEAD
 		instances_by_type->push(new_entity);
 		boost::optional<IfcSchema::Type::Enum> pt = IfcSchema::Type::Parent(ty);
 		if (pt) {
@@ -1722,35 +1624,10 @@
 		// The mapping by entity instance name is updated.
 		byid[new_id] = new_entity;
 	}
-=======
-		instances_by_type->push(instance);
-		ty = IfcSchema::Type::Parent(ty);
-	} while ( ty > -1 );
-	
-	int new_id = -1;
-	if (instance->data().isWritable() && !instance->data().file) {
-		// For newly created entities ensure a valid ENTITY_INSTANCE_NAME is set
-		instance->data().file = this;
-		new_id = instance->data().isWritable()->setId();
-	} else {
-		new_id = instance->data().id();
-	}
-
-	if (byid.find(new_id) != byid.end()) {
-		// This should not happen
-		std::stringstream ss;
-		ss << "Overwriting instance with id " << new_id;
-		Logger::Message(Logger::LOG_WARNING, ss.str());
-	}
-
-	// The mapping by entity instance name is updated.
-	byid[new_id] = instance;
->>>>>>> d076fa58
 
 	// The mapping by reference is updated.
 	IfcEntityList::ptr entity_attributes(new IfcEntityList);
 	try {
-<<<<<<< HEAD
 		entity_attributes = traverse(new_entity, 1);
 	} catch (const std::exception& e) {
 		Logger::Error(e);
@@ -1770,43 +1647,11 @@
 	}
 
 	return new_entity;
-=======
-		entity_attributes = traverse(instance, 1);
-	} catch (...) {}
-	for (IfcEntityList::it it = entity_attributes->begin(); it != entity_attributes->end(); ++it) {
-		IfcUtil::IfcBaseClass* entity_attribute = *it;
-		if (*it == instance) continue;
-		try {
-			// if (!IfcSchema::Type::IsSimple(entity_attribute->type())) {
-			if (!entity_attribute->declaration().as_entity()) {
-				unsigned entity_attribute_id = entity_attribute->data().id();
-				IfcEntityList::ptr refs = entitiesByReference(entity_attribute_id);
-				if (!refs) {
-					refs = IfcEntityList::ptr(new IfcEntityList);
-					byref[entity_attribute_id] = refs;
-				}
-				refs->push(instance);
-			}
-		} catch (const IfcParse::IfcException&) {}
-	}
-
-	return instance;
-}
-
-IfcWrite::IfcWritableEntity* make_writable(IfcUtil::IfcBaseClass* instance) {
-	if (instance->data().isWritable()) {
-		return instance->data().isWritable();
-	}
-
-	IfcWrite::IfcWritableEntity* return_value = new IfcWrite::IfcWritableEntity(&instance->data());
-	instance->data(return_value);
-	return return_value;
->>>>>>> d076fa58
-}
-
-void IfcFile::removeEntity(IfcUtil::IfcBaseClass* instance) {
-	const unsigned id = instance->data().id();
-	IfcUtil::IfcBaseClass* file_instance = entityById(id);
+}
+
+void IfcFile::removeEntity(IfcUtil::IfcBaseClass* entity) {
+	const unsigned id = entity->entity->id();
+	IfcUtil::IfcBaseClass* file_entity = entityById(id);
 
 	// TODO: Create a set of weak relations. Inverse relations that do not dictate an 
 	// instance to be retained. For example: when deleting an IfcRepresentation, the 
@@ -1815,76 +1660,52 @@
 	// characterized as weak. 
 	std::set<IfcSchema::Type::Enum> weak_roots;
 
-	if (instance != file_instance) {
+	if (entity != file_entity) {
 		throw IfcParse::IfcException("Instance not part of this file");
 	}
 
 	IfcEntityList::ptr references = entitiesByReference(id);
 
-	// Alter entity instances with INVERSE relations to the instance being 
+	// Alter entity instances with INVERSE relations to the entity being 
 	// deleted. This is necessary to maintain a valid IFC file, because 
 	// dangling references to it's entities name should be removed. At this
 	// moment, inversely related instances affected by the removal of the
-	// instance being deleted are not deleted themselves.
+	// entity being deleted are not deleted themselves.
 	if (references) {
-<<<<<<< HEAD
 		for (IfcEntityList::it iit = references->begin(); iit != references->end(); ++iit) {
 			IfcUtil::IfcBaseEntity* related_instance = (IfcUtil::IfcBaseEntity*) *iit;
 			for (unsigned i = 0; i < related_instance->getArgumentCount(); ++i) {
 				Argument* attr = related_instance->getArgument(i);
-=======
-		for (IfcEntityList::it it = references->begin(); it != references->end(); ++it) {
-			IfcUtil::IfcBaseEntity* related_instance = (IfcUtil::IfcBaseEntity*) *it;
-			for (unsigned i = 0; i < related_instance->data().getArgumentCount(); ++i) {
-				
-				Argument* attr = related_instance->data().getArgument(i);
->>>>>>> d076fa58
 				if (attr->isNull()) continue;
 
-				IfcUtil::ArgumentType attr_type = attr->type();
-
+				IfcUtil::ArgumentType attr_type = related_instance->getArgumentType(i);
 				switch(attr_type) {
 				case IfcUtil::Argument_ENTITY_INSTANCE: {
 					IfcUtil::IfcBaseClass* instance_attribute = *attr;
-<<<<<<< HEAD
 					if (instance_attribute == entity) {
 						IfcWrite::IfcWriteArgument* copy = new IfcWrite::IfcWriteArgument();
 						copy->set(boost::blank());
 						related_instance->entity->setArgument(i, copy);
-=======
-					if (instance_attribute == instance) {
-						make_writable(related_instance)->setArgument(i);
-						// deletion_queue.insert(related_instance);
->>>>>>> d076fa58
 					} }
 					break;
 				case IfcUtil::Argument_AGGREGATE_OF_ENTITY_INSTANCE: {
 					IfcEntityList::ptr instance_list = *attr;
-<<<<<<< HEAD
 					if (instance_list->contains(entity)) {
 						instance_list->remove(entity);
 
 						IfcWrite::IfcWriteArgument* copy = new IfcWrite::IfcWriteArgument();
 						copy->set(instance_list);
 						related_instance->entity->setArgument(i, copy);
-=======
-					if (instance_list->contains(instance)) {
-						instance_list->remove(instance);
-						make_writable(related_instance)->setArgument(i, instance_list);
-						/* if (instance_list->size() == 0) {
-							deletion_queue.insert(related_instance);
-						} */
->>>>>>> d076fa58
 					} }
 					break;
 				case IfcUtil::Argument_AGGREGATE_OF_AGGREGATE_OF_ENTITY_INSTANCE: {
 					IfcEntityListList::ptr instance_list_list = *attr;
-					if (instance_list_list->contains(instance)) {
+					if (instance_list_list->contains(entity)) {
 						IfcEntityListList::ptr new_list(new IfcEntityListList);
 						for (IfcEntityListList::outer_it it = instance_list_list->begin(); it != instance_list_list->end(); ++it) {
 							std::vector<IfcUtil::IfcBaseClass*> instances = *it;
 							std::vector<IfcUtil::IfcBaseClass*>::iterator jt;
-							while ((jt = std::find(instances.begin(), instances.end(), instance)) != instances.end()) {
+							while ((jt = std::find(instances.begin(), instances.end(), entity)) != instances.end()) {
 								instances.erase(jt);
 							}
 							new_list->push(instances);
@@ -1902,7 +1723,6 @@
 		byref.erase(byref.find(id));
 	}
 
-<<<<<<< HEAD
 	IfcEntityList::ptr entity_attributes = traverse(entity, 1);
 	for (IfcEntityList::it it = entity_attributes->begin(); it != entity_attributes->end(); ++it) {
 		IfcUtil::IfcBaseClass* entity_attribute = *it;
@@ -1915,31 +1735,15 @@
 				std::vector<unsigned>& ids = byref_it->second;
 				std::remove(ids.begin(), ids.end(), name);
 			}
-=======
-	IfcEntityList::ptr instance_attributes = traverse(instance, 1);
-	for (IfcEntityList::it it = instance_attributes->begin(); it != instance_attributes->end(); ++it) {
-		IfcUtil::IfcBaseClass* instance_attribute = *it;
-		if (instance_attribute == instance) continue;
-		entitiesByReference(instance_attribute->data().id())->remove(instance);
-		if (entitiesByReference(instance_attribute->data().id())->filtered(weak_roots)->size() == 0) {
-			deletion_queue.insert(instance_attribute);
->>>>>>> d076fa58
-		}
-	}
-
-	IfcSchema::IfcRoot* root = instance->as<IfcSchema::IfcRoot>();
-	if (root) {
-		const std::string global_id = root->GlobalId();
+		}
+	}
+
+	if (entity->is(IfcSchema::Type::IfcRoot)) {
+		const std::string global_id = ((IfcSchema::IfcRoot*) entity)->GlobalId();
 		byguid.erase(byguid.find(global_id));
 	}
 	
 	byid.erase(byid.find(id));
-<<<<<<< HEAD
-=======
-	
-	IfcEntityList::ptr instances_of_same_type = entitiesByType(instance->declaration().type());
-	instances_of_same_type->remove(instance);
->>>>>>> d076fa58
 
 	IfcSchema::Type::Enum ty = entity->type();
 
@@ -1951,7 +1755,6 @@
 		}
 	}
 
-<<<<<<< HEAD
 	for (;;) {
 		IfcEntityList::ptr instances_of_same_type = entitiesByType(ty);
 		if (instances_of_same_type) {
@@ -1970,9 +1773,6 @@
 	
 	delete entity->entity;
 	delete entity;
-=======
-	delete instance;
->>>>>>> d076fa58
 }
 
 IfcEntityList::ptr IfcFile::entitiesByType(IfcSchema::Type::Enum t) {
@@ -2024,6 +1824,7 @@
 // FIXME: Test destructor to delete entity and arg allocations
 IfcFile::~IfcFile() {
 	for( entity_by_id_t::const_iterator it = byid.begin(); it != byid.end(); ++ it ) {
+		delete it->second->entity;
 		delete it->second;
 	}
 	delete stream;
@@ -2059,8 +1860,8 @@
 
 	for ( IfcFile::entity_by_id_t::const_iterator it = f.begin(); it != f.end(); ++ it ) {
 		const IfcUtil::IfcBaseClass* e = it->second;
-		if (!IfcSchema::Type::IsSimple(e->data().type())) {
-			os << e->data().toString(true) << ";" << std::endl;
+		if (!IfcSchema::Type::IsSimple(e->type())) {
+			os << e->entity->toString(true) << ";" << std::endl;
 		}
 	}
 
@@ -2094,9 +1895,9 @@
 	if (!all) return l;
 
 	for(IfcEntityList::it it = all->begin(); it != all->end(); ++it) {
-		bool valid = type == IfcSchema::Type::UNDEFINED || (*it)->declaration().is(type);
+		bool valid = type == IfcSchema::Type::UNDEFINED || (*it)->is(type);
 		if (valid && attribute_index >= 0) {
-			Argument* arg = (*it)->data().getArgument(attribute_index);
+			Argument* arg = (*it)->entity->getArgument(attribute_index);
 			if (arg->type() == IfcUtil::Argument_ENTITY_INSTANCE) {
 				valid = instance == *arg;
 			} else if (arg->type() == IfcUtil::Argument_AGGREGATE_OF_ENTITY_INSTANCE) {
@@ -2144,35 +1945,22 @@
 		IfcEntityList::ptr units = project->UnitsInContext()->Units();
 		for (IfcEntityList::it it = units->begin(); it != units->end(); ++it) {
 			IfcSchema::IfcUnit* unit = *it;
-			if (unit->declaration().is(IfcSchema::Type::IfcNamedUnit)) {
+			if (unit->is(IfcSchema::Type::IfcNamedUnit)) {
 				IfcSchema::IfcNamedUnit* named_unit = (IfcSchema::IfcNamedUnit*) unit;
 				if (named_unit->UnitType() != type) {
 					continue;
 				}
-<<<<<<< HEAD
 				IfcSchema::IfcSIUnit* siunit = 0;
 				if (named_unit->is(IfcSchema::Type::IfcConversionBasedUnit)) {
-=======
-				IfcSchema::IfcSIUnit* unit = 0;
-				if (named_unit->declaration().is(IfcSchema::Type::IfcConversionBasedUnit)) {
->>>>>>> d076fa58
 					IfcSchema::IfcConversionBasedUnit* u = (IfcSchema::IfcConversionBasedUnit*)named_unit;
 					IfcSchema::IfcMeasureWithUnit* mu = u->ConversionFactor();
-					return_value.second *= static_cast<double>(*mu->ValueComponent()->data().getArgument(0));
+					return_value.second *= static_cast<double>(*mu->ValueComponent()->entity->getArgument(0));
 					return_value.first = named_unit;
-<<<<<<< HEAD
 					if (mu->UnitComponent()->is(IfcSchema::Type::IfcSIUnit)) {
 						siunit = (IfcSchema::IfcSIUnit*) mu->UnitComponent();
 					}
 				} else if (named_unit->is(IfcSchema::Type::IfcSIUnit)) {
 					return_value.first = siunit = (IfcSchema::IfcSIUnit*) named_unit;
-=======
-					if (mu->UnitComponent()->declaration().is(IfcSchema::Type::IfcSIUnit)) {
-						unit = (IfcSchema::IfcSIUnit*) mu->UnitComponent();
-					}
-				} else if (named_unit->declaration().is(IfcSchema::Type::IfcSIUnit)) {
-					return_value.first = unit = (IfcSchema::IfcSIUnit*) named_unit;
->>>>>>> d076fa58
 				}
 				if (siunit) {
 					if (siunit->hasPrefix()) {
