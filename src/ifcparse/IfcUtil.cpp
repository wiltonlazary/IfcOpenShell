﻿/********************************************************************************
 *                                                                              *
 * This file is part of IfcOpenShell.                                           *
 *                                                                              *
 * IfcOpenShell is free software: you can redistribute it and/or modify         *
 * it under the terms of the Lesser GNU General Public License as published by  *
 * the Free Software Foundation, either version 3.0 of the License, or          *
 * (at your option) any later version.                                          *
 *                                                                              *
 * IfcOpenShell is distributed in the hope that it will be useful,              *
 * but WITHOUT ANY WARRANTY; without even the implied warranty of               *
 * MERCHANTABILITY or FITNESS FOR A PARTICULAR PURPOSE. See the                 *
 * Lesser GNU General Public License for more details.                          *
 *                                                                              *
 * You should have received a copy of the Lesser GNU General Public License     *
 * along with this program. If not, see <http://www.gnu.org/licenses/>.         *
 *                                                                              *
 ********************************************************************************/

#ifdef _MSC_VER
#ifndef WIN32_LEAN_AND_MEAN
#define WIN32_LEAN_AND_MEAN
#endif
#ifndef NOMINMAX
#define NOMINMAX
#endif
#ifndef NOMSG
#define NOMSG NOMSG
#endif
#ifndef NODRAWTEXT
#define NODRAWTEXT NODRAWTEXT
#endif
#ifndef NOGDI
#define NOGDI NOGDI
#endif
#ifndef NOSERVICE
#define NOSERVICE NOSERVICE   
#endif
#ifndef NOKERNEL
#define NOKERNEL NOKERNEL
#endif
#ifndef NOUSER
#define NOUSER NOUSER
#endif
#ifndef NOMCX
#define NOMCX NOMCX
#endif
#ifndef NOIME
#define NOIME NOIME
#endif
#include <Windows.h>
#endif

#include "../ifcparse/IfcBaseClass.h"
#include "../ifcparse/Argument.h"
#include "../ifcparse/utils.h"
#include "../ifcparse/IfcException.h"
#include "../ifcparse/IfcEntityList.h"

#include <boost/algorithm/string/replace.hpp>
#include <boost/optional.hpp>

#include <iostream>
#include <algorithm>


void IfcEntityList::push(IfcUtil::IfcBaseClass* l) {
	if (l) {
		ls.push_back(l);
	}
}
void IfcEntityList::push(const IfcEntityList::ptr& l) {
	if (l) {
		for( it i = l->begin(); i != l->end(); ++i  ) {
			if ( *i ) ls.push_back(*i);
		}
	}
}
unsigned int IfcEntityList::size() const { return (unsigned int) ls.size(); }
void IfcEntityList::reserve(unsigned capacity) { ls.reserve((size_t)capacity); }
IfcEntityList::it IfcEntityList::begin() { return ls.begin(); }
IfcEntityList::it IfcEntityList::end() { return ls.end(); }
IfcUtil::IfcBaseClass* IfcEntityList::operator[] (int i) {
	return ls[i];
}
bool IfcEntityList::contains(IfcUtil::IfcBaseClass* instance) const {
	return std::find(ls.begin(), ls.end(), instance) != ls.end();
}
void IfcEntityList::remove(IfcUtil::IfcBaseClass* instance) {
	std::vector<IfcUtil::IfcBaseClass*>::iterator it;
	while ((it = std::find(ls.begin(), ls.end(), instance)) != ls.end()) {
		ls.erase(it);
	}
}

IfcEntityList::ptr IfcEntityList::filtered(const std::set<const IfcParse::declaration*>& entities) {
	IfcEntityList::ptr return_value(new IfcEntityList);
	for (it it = begin(); it != end(); ++it) {
		bool contained = false;
		for (std::set<const IfcParse::declaration*>::const_iterator jt = entities.begin(); jt != entities.end(); ++jt) {
			if ((*it)->declaration().is(**jt)) {
				contained = true;
				break;
			}
		}
		if (!contained) {
			return_value->push(*it);
		}
	}	
	return return_value;
}

IfcEntityList::ptr IfcEntityList::unique() {
	std::set<IfcUtil::IfcBaseClass*> encountered;
	IfcEntityList::ptr return_value(new IfcEntityList);
	for (it it = begin(); it != end(); ++it) {
		if (encountered.find(*it) == encountered.end()) {
			return_value->push(*it);
			encountered.insert(*it);
		}
	}
	return return_value;
}

//Note: some of these methods are overloaded in derived classes
Argument::operator int() const { throw IfcParse::IfcException("Argument is not an integer"); }
Argument::operator bool() const { throw IfcParse::IfcException("Argument is not a boolean"); }
Argument::operator double() const { throw IfcParse::IfcException("Argument is not a number"); }
Argument::operator std::string() const { throw IfcParse::IfcException("Argument is not a string"); }
Argument::operator boost::dynamic_bitset<>() const { throw IfcParse::IfcException("Argument is not a binary"); }
Argument::operator IfcUtil::IfcBaseClass*() const { throw IfcParse::IfcException("Argument is not an entity instance"); }
Argument::operator std::vector<double>() const { throw IfcParse::IfcException("Argument is not a list of floats"); }
Argument::operator std::vector<int>() const { throw IfcParse::IfcException("Argument is not a list of ints"); }
Argument::operator std::vector<std::string>() const { throw IfcParse::IfcException("Argument is not a list of strings"); }
Argument::operator std::vector<boost::dynamic_bitset<> >() const { throw IfcParse::IfcException("Argument is not a list of binaries"); }
Argument::operator IfcEntityList::ptr() const { throw IfcParse::IfcException("Argument is not a list of entity instances"); }
Argument::operator std::vector< std::vector<int> >() const { throw IfcParse::IfcException("Argument is not a list of list of ints"); }
Argument::operator std::vector< std::vector<double> >() const { throw IfcParse::IfcException("Argument is not a list of list of floats"); }
Argument::operator IfcEntityListList::ptr() const { throw IfcParse::IfcException("Argument is not a list of list of entity instances"); }


static const char* const argument_type_string[] = {
	"NULL",
	"DERIVED",
	"INT",
	"BOOL",
	"DOUBLE",
	"STRING",
	"BINARY",
	"ENUMERATION",
	"ENTITY INSTANCE",

	"EMPTY AGGREGATE",
	"AGGREGATE OF INT",
	"AGGREGATE OF DOUBLE",
	"AGGREGATE OF STRING",
	"AGGREGATE OF BINARY",
	"AGGREGATE OF ENTITY INSTANCE",

	"AGGREGATE OF EMPTY AGGREGATE",
	"AGGREGATE OF AGGREGATE OF INT",
	"AGGREGATE OF AGGREGATE OF DOUBLE",
	"AGGREGATE OF AGGREGATE OF ENTITY INSTANCE", 

	"UNKNOWN"
};

const char* IfcUtil::ArgumentTypeToString(ArgumentType argument_type) {
	return argument_type_string[static_cast<int>(argument_type)];
}

bool IfcUtil::valid_binary_string(const std::string& s) {
	for (std::string::const_iterator it = s.begin(); it != s.end(); ++it) {
		if (*it != '0' && *it != '1') return false;
	}
	return true;
}

void IfcUtil::sanitate_material_name(std::string &str)
{
    // Spaces in material names have been observed to cause problems with obj and dae importers.
    // Handle other potential problematic characters here too if observing problems.
    boost::replace_all(str, " ", "_");
}

void IfcUtil::escape_xml(std::string &str)
{
	boost::replace_all(str, "&", "&amp;");
    boost::replace_all(str, "\"", "&quot;");
    boost::replace_all(str, "'", "&apos;");
    boost::replace_all(str, "<", "&lt;");
    boost::replace_all(str, ">", "&gt;");
}

void IfcUtil::unescape_xml(std::string &str)
{
	boost::replace_all(str, "&amp;", "&");
    boost::replace_all(str, "&quot;", "\"");
    boost::replace_all(str, "&apos;", "'");
    boost::replace_all(str, "&lt;", "<");
    boost::replace_all(str, "&gt;", ">");
}

Argument* IfcUtil::IfcBaseEntity::get(const std::string& name) const {
	return data().getArgument(declaration().attribute_index(name));
}

void IfcUtil::IfcBaseClass::data(IfcEntityInstanceData* d) {
	delete data_;
	data_ = d; 
}

<<<<<<< HEAD
IfcUtil::ArgumentType IfcUtil::make_aggregate(IfcUtil::ArgumentType elem_type) {
	if (elem_type == IfcUtil::Argument_INT) {
		return IfcUtil::Argument_AGGREGATE_OF_INT;
	} else if (elem_type == IfcUtil::Argument_DOUBLE) {
		return IfcUtil::Argument_AGGREGATE_OF_DOUBLE;
	} else if (elem_type == IfcUtil::Argument_STRING) {
		return IfcUtil::Argument_AGGREGATE_OF_STRING;
	} else if (elem_type == IfcUtil::Argument_BINARY) {
		return IfcUtil::Argument_AGGREGATE_OF_BINARY;
	} else if (elem_type == IfcUtil::Argument_ENTITY_INSTANCE) {
		return IfcUtil::Argument_AGGREGATE_OF_ENTITY_INSTANCE;
	} else if (elem_type == IfcUtil::Argument_AGGREGATE_OF_INT) {
		return IfcUtil::Argument_AGGREGATE_OF_AGGREGATE_OF_INT;
	} else if (elem_type == IfcUtil::Argument_AGGREGATE_OF_DOUBLE) {
		return IfcUtil::Argument_AGGREGATE_OF_AGGREGATE_OF_DOUBLE;
	} else if (elem_type == IfcUtil::Argument_AGGREGATE_OF_ENTITY_INSTANCE) {
		return IfcUtil::Argument_AGGREGATE_OF_AGGREGATE_OF_ENTITY_INSTANCE;
	} else if (elem_type == IfcUtil::Argument_EMPTY_AGGREGATE) {
		return IfcUtil::Argument_AGGREGATE_OF_EMPTY_AGGREGATE;
	} else {
		return IfcUtil::Argument_UNKNOWN;
	}
}

IfcUtil::ArgumentType IfcUtil::from_parameter_type(const IfcParse::parameter_type* pt) {
	// TODO: How to detect derived types here without a reference to the refering entity?

	const IfcParse::aggregation_type* at = pt->as_aggregation_type();
	const IfcParse::named_type* nt = pt->as_named_type();
	const IfcParse::simple_type* st = pt->as_simple_type();
	
	if (at) {
		return make_aggregate(from_parameter_type(at->type_of_element()));
	} else if (nt) {
		if (nt->declared_type()->as_entity()) {
			return IfcUtil::Argument_ENTITY_INSTANCE;
		} else if (nt->declared_type()->as_enumeration_type()) {
			return IfcUtil::Argument_ENUMERATION;
		} else if (nt->declared_type()->as_select_type()) {
			return IfcUtil::Argument_ENTITY_INSTANCE;
		} else if (nt->declared_type()->as_type_declaration()) {
			return from_parameter_type(nt->declared_type()->as_type_declaration()->declared_type());
		}
	} else if (st) {
		switch (st->declared_type()) {
		case IfcParse::simple_type::binary_type:
			return IfcUtil::Argument_BINARY;
		case IfcParse::simple_type::boolean_type:
			return IfcUtil::Argument_BOOL;
		case IfcParse::simple_type::integer_type:
			return IfcUtil::Argument_INT;
		case IfcParse::simple_type::logical_type:
			return IfcUtil::Argument_BOOL;
		case IfcParse::simple_type::number_type:
			return IfcUtil::Argument_DOUBLE;
		case IfcParse::simple_type::real_type:
			return IfcUtil::Argument_DOUBLE;
		case IfcParse::simple_type::string_type:
			return IfcUtil::Argument_STRING;
		case IfcParse::simple_type::datatype_COUNT:
			throw IfcParse::IfcException("Invalid simple type encountered");
		}
	}

	return IfcUtil::Argument_UNKNOWN;
}
=======
Argument* IfcUtil::IfcBaseEntity::getArgumentByName(const std::string& name) const {
	unsigned int i = IfcSchema::Type::GetAttributeIndex(type(), name);
	return getArgument(i);
}

#ifdef _MSC_VER
std::string IfcUtil::path::to_utf8(const std::wstring& str) {
	int buffer_size = WideCharToMultiByte(CP_UTF8, 0, str.c_str(), -1, 0, 0, 0, 0);
	char* buffer = new char[buffer_size];
	WideCharToMultiByte(CP_UTF8, 0, str.c_str(), -1, buffer, buffer_size, 0, 0);
	std::string str_utf8(buffer);
	delete[] buffer;
	return str_utf8;
}

std::wstring IfcUtil::path::from_utf8(const std::string& str) {
	int buffer_size = MultiByteToWideChar(CP_UTF8, 0, str.c_str(), -1, 0, 0);
	wchar_t* buffer = new wchar_t[buffer_size];
	MultiByteToWideChar(CP_UTF8, 0, str.c_str(), -1, buffer, buffer_size);
	std::wstring str_wide(buffer);
	delete[] buffer;
	return str_wide;
}

IFC_PARSE_API bool IfcUtil::path::rename_file(const std::string& old_filename, const std::string& new_filename) {
	std::wstring old_filename_w = from_utf8(old_filename);
	std::wstring new_filename_w = from_utf8(new_filename);
	delete_file(new_filename);
	const bool success = !!MoveFileW(old_filename_w.c_str(), new_filename_w.c_str());
	return success;
}

IFC_PARSE_API bool IfcUtil::path::delete_file(const std::string& filename) {
	std::wstring filename_w = from_utf8(filename);
	const bool success = !!DeleteFileW(filename_w.c_str());
	return success;
}

#else

IFC_PARSE_API bool IfcUtil::path::rename_file(const std::string& old_filename, const std::string& new_filename) {
	// Whether or not rename() replaces an existing file is implementation-specific,
	// so remove() possible existing file always.
	delete_file(new_filename);
	return std::rename(old_filename.c_str(), new_filename.c_str()) == 0;
}

IFC_PARSE_API bool IfcUtil::path::delete_file(const std::string& filename) {
	return std::remove(filename.c_str());
}

#endif


>>>>>>> e4fdfd2e
<|MERGE_RESOLUTION|>--- conflicted
+++ resolved
@@ -1,335 +1,326 @@
-﻿/********************************************************************************
- *                                                                              *
- * This file is part of IfcOpenShell.                                           *
- *                                                                              *
- * IfcOpenShell is free software: you can redistribute it and/or modify         *
- * it under the terms of the Lesser GNU General Public License as published by  *
- * the Free Software Foundation, either version 3.0 of the License, or          *
- * (at your option) any later version.                                          *
- *                                                                              *
- * IfcOpenShell is distributed in the hope that it will be useful,              *
- * but WITHOUT ANY WARRANTY; without even the implied warranty of               *
- * MERCHANTABILITY or FITNESS FOR A PARTICULAR PURPOSE. See the                 *
- * Lesser GNU General Public License for more details.                          *
- *                                                                              *
- * You should have received a copy of the Lesser GNU General Public License     *
- * along with this program. If not, see <http://www.gnu.org/licenses/>.         *
- *                                                                              *
- ********************************************************************************/
-
-#ifdef _MSC_VER
-#ifndef WIN32_LEAN_AND_MEAN
-#define WIN32_LEAN_AND_MEAN
-#endif
-#ifndef NOMINMAX
-#define NOMINMAX
-#endif
-#ifndef NOMSG
-#define NOMSG NOMSG
-#endif
-#ifndef NODRAWTEXT
-#define NODRAWTEXT NODRAWTEXT
-#endif
-#ifndef NOGDI
-#define NOGDI NOGDI
-#endif
-#ifndef NOSERVICE
-#define NOSERVICE NOSERVICE   
-#endif
-#ifndef NOKERNEL
-#define NOKERNEL NOKERNEL
-#endif
-#ifndef NOUSER
-#define NOUSER NOUSER
-#endif
-#ifndef NOMCX
-#define NOMCX NOMCX
-#endif
-#ifndef NOIME
-#define NOIME NOIME
-#endif
-#include <Windows.h>
-#endif
-
-#include "../ifcparse/IfcBaseClass.h"
-#include "../ifcparse/Argument.h"
-#include "../ifcparse/utils.h"
-#include "../ifcparse/IfcException.h"
-#include "../ifcparse/IfcEntityList.h"
-
-#include <boost/algorithm/string/replace.hpp>
-#include <boost/optional.hpp>
-
-#include <iostream>
-#include <algorithm>
-
-
-void IfcEntityList::push(IfcUtil::IfcBaseClass* l) {
-	if (l) {
-		ls.push_back(l);
-	}
-}
-void IfcEntityList::push(const IfcEntityList::ptr& l) {
-	if (l) {
-		for( it i = l->begin(); i != l->end(); ++i  ) {
-			if ( *i ) ls.push_back(*i);
-		}
-	}
-}
-unsigned int IfcEntityList::size() const { return (unsigned int) ls.size(); }
-void IfcEntityList::reserve(unsigned capacity) { ls.reserve((size_t)capacity); }
-IfcEntityList::it IfcEntityList::begin() { return ls.begin(); }
-IfcEntityList::it IfcEntityList::end() { return ls.end(); }
-IfcUtil::IfcBaseClass* IfcEntityList::operator[] (int i) {
-	return ls[i];
-}
-bool IfcEntityList::contains(IfcUtil::IfcBaseClass* instance) const {
-	return std::find(ls.begin(), ls.end(), instance) != ls.end();
-}
-void IfcEntityList::remove(IfcUtil::IfcBaseClass* instance) {
-	std::vector<IfcUtil::IfcBaseClass*>::iterator it;
-	while ((it = std::find(ls.begin(), ls.end(), instance)) != ls.end()) {
-		ls.erase(it);
-	}
-}
-
-IfcEntityList::ptr IfcEntityList::filtered(const std::set<const IfcParse::declaration*>& entities) {
-	IfcEntityList::ptr return_value(new IfcEntityList);
-	for (it it = begin(); it != end(); ++it) {
-		bool contained = false;
-		for (std::set<const IfcParse::declaration*>::const_iterator jt = entities.begin(); jt != entities.end(); ++jt) {
-			if ((*it)->declaration().is(**jt)) {
-				contained = true;
-				break;
-			}
-		}
-		if (!contained) {
-			return_value->push(*it);
-		}
-	}	
-	return return_value;
-}
-
-IfcEntityList::ptr IfcEntityList::unique() {
-	std::set<IfcUtil::IfcBaseClass*> encountered;
-	IfcEntityList::ptr return_value(new IfcEntityList);
-	for (it it = begin(); it != end(); ++it) {
-		if (encountered.find(*it) == encountered.end()) {
-			return_value->push(*it);
-			encountered.insert(*it);
-		}
-	}
-	return return_value;
-}
-
-//Note: some of these methods are overloaded in derived classes
-Argument::operator int() const { throw IfcParse::IfcException("Argument is not an integer"); }
-Argument::operator bool() const { throw IfcParse::IfcException("Argument is not a boolean"); }
-Argument::operator double() const { throw IfcParse::IfcException("Argument is not a number"); }
-Argument::operator std::string() const { throw IfcParse::IfcException("Argument is not a string"); }
-Argument::operator boost::dynamic_bitset<>() const { throw IfcParse::IfcException("Argument is not a binary"); }
-Argument::operator IfcUtil::IfcBaseClass*() const { throw IfcParse::IfcException("Argument is not an entity instance"); }
-Argument::operator std::vector<double>() const { throw IfcParse::IfcException("Argument is not a list of floats"); }
-Argument::operator std::vector<int>() const { throw IfcParse::IfcException("Argument is not a list of ints"); }
-Argument::operator std::vector<std::string>() const { throw IfcParse::IfcException("Argument is not a list of strings"); }
-Argument::operator std::vector<boost::dynamic_bitset<> >() const { throw IfcParse::IfcException("Argument is not a list of binaries"); }
-Argument::operator IfcEntityList::ptr() const { throw IfcParse::IfcException("Argument is not a list of entity instances"); }
-Argument::operator std::vector< std::vector<int> >() const { throw IfcParse::IfcException("Argument is not a list of list of ints"); }
-Argument::operator std::vector< std::vector<double> >() const { throw IfcParse::IfcException("Argument is not a list of list of floats"); }
-Argument::operator IfcEntityListList::ptr() const { throw IfcParse::IfcException("Argument is not a list of list of entity instances"); }
-
-
-static const char* const argument_type_string[] = {
-	"NULL",
-	"DERIVED",
-	"INT",
-	"BOOL",
-	"DOUBLE",
-	"STRING",
-	"BINARY",
-	"ENUMERATION",
-	"ENTITY INSTANCE",
-
-	"EMPTY AGGREGATE",
-	"AGGREGATE OF INT",
-	"AGGREGATE OF DOUBLE",
-	"AGGREGATE OF STRING",
-	"AGGREGATE OF BINARY",
-	"AGGREGATE OF ENTITY INSTANCE",
-
-	"AGGREGATE OF EMPTY AGGREGATE",
-	"AGGREGATE OF AGGREGATE OF INT",
-	"AGGREGATE OF AGGREGATE OF DOUBLE",
-	"AGGREGATE OF AGGREGATE OF ENTITY INSTANCE", 
-
-	"UNKNOWN"
-};
-
-const char* IfcUtil::ArgumentTypeToString(ArgumentType argument_type) {
-	return argument_type_string[static_cast<int>(argument_type)];
-}
-
-bool IfcUtil::valid_binary_string(const std::string& s) {
-	for (std::string::const_iterator it = s.begin(); it != s.end(); ++it) {
-		if (*it != '0' && *it != '1') return false;
-	}
-	return true;
-}
-
-void IfcUtil::sanitate_material_name(std::string &str)
-{
-    // Spaces in material names have been observed to cause problems with obj and dae importers.
-    // Handle other potential problematic characters here too if observing problems.
-    boost::replace_all(str, " ", "_");
-}
-
-void IfcUtil::escape_xml(std::string &str)
-{
-	boost::replace_all(str, "&", "&amp;");
-    boost::replace_all(str, "\"", "&quot;");
-    boost::replace_all(str, "'", "&apos;");
-    boost::replace_all(str, "<", "&lt;");
-    boost::replace_all(str, ">", "&gt;");
-}
-
-void IfcUtil::unescape_xml(std::string &str)
-{
-	boost::replace_all(str, "&amp;", "&");
-    boost::replace_all(str, "&quot;", "\"");
-    boost::replace_all(str, "&apos;", "'");
-    boost::replace_all(str, "&lt;", "<");
-    boost::replace_all(str, "&gt;", ">");
-}
-
-Argument* IfcUtil::IfcBaseEntity::get(const std::string& name) const {
-	return data().getArgument(declaration().attribute_index(name));
-}
-
-void IfcUtil::IfcBaseClass::data(IfcEntityInstanceData* d) {
-	delete data_;
-	data_ = d; 
-}
-
-<<<<<<< HEAD
-IfcUtil::ArgumentType IfcUtil::make_aggregate(IfcUtil::ArgumentType elem_type) {
-	if (elem_type == IfcUtil::Argument_INT) {
-		return IfcUtil::Argument_AGGREGATE_OF_INT;
-	} else if (elem_type == IfcUtil::Argument_DOUBLE) {
-		return IfcUtil::Argument_AGGREGATE_OF_DOUBLE;
-	} else if (elem_type == IfcUtil::Argument_STRING) {
-		return IfcUtil::Argument_AGGREGATE_OF_STRING;
-	} else if (elem_type == IfcUtil::Argument_BINARY) {
-		return IfcUtil::Argument_AGGREGATE_OF_BINARY;
-	} else if (elem_type == IfcUtil::Argument_ENTITY_INSTANCE) {
-		return IfcUtil::Argument_AGGREGATE_OF_ENTITY_INSTANCE;
-	} else if (elem_type == IfcUtil::Argument_AGGREGATE_OF_INT) {
-		return IfcUtil::Argument_AGGREGATE_OF_AGGREGATE_OF_INT;
-	} else if (elem_type == IfcUtil::Argument_AGGREGATE_OF_DOUBLE) {
-		return IfcUtil::Argument_AGGREGATE_OF_AGGREGATE_OF_DOUBLE;
-	} else if (elem_type == IfcUtil::Argument_AGGREGATE_OF_ENTITY_INSTANCE) {
-		return IfcUtil::Argument_AGGREGATE_OF_AGGREGATE_OF_ENTITY_INSTANCE;
-	} else if (elem_type == IfcUtil::Argument_EMPTY_AGGREGATE) {
-		return IfcUtil::Argument_AGGREGATE_OF_EMPTY_AGGREGATE;
-	} else {
-		return IfcUtil::Argument_UNKNOWN;
-	}
-}
-
-IfcUtil::ArgumentType IfcUtil::from_parameter_type(const IfcParse::parameter_type* pt) {
-	// TODO: How to detect derived types here without a reference to the refering entity?
-
-	const IfcParse::aggregation_type* at = pt->as_aggregation_type();
-	const IfcParse::named_type* nt = pt->as_named_type();
-	const IfcParse::simple_type* st = pt->as_simple_type();
-	
-	if (at) {
-		return make_aggregate(from_parameter_type(at->type_of_element()));
-	} else if (nt) {
-		if (nt->declared_type()->as_entity()) {
-			return IfcUtil::Argument_ENTITY_INSTANCE;
-		} else if (nt->declared_type()->as_enumeration_type()) {
-			return IfcUtil::Argument_ENUMERATION;
-		} else if (nt->declared_type()->as_select_type()) {
-			return IfcUtil::Argument_ENTITY_INSTANCE;
-		} else if (nt->declared_type()->as_type_declaration()) {
-			return from_parameter_type(nt->declared_type()->as_type_declaration()->declared_type());
-		}
-	} else if (st) {
-		switch (st->declared_type()) {
-		case IfcParse::simple_type::binary_type:
-			return IfcUtil::Argument_BINARY;
-		case IfcParse::simple_type::boolean_type:
-			return IfcUtil::Argument_BOOL;
-		case IfcParse::simple_type::integer_type:
-			return IfcUtil::Argument_INT;
-		case IfcParse::simple_type::logical_type:
-			return IfcUtil::Argument_BOOL;
-		case IfcParse::simple_type::number_type:
-			return IfcUtil::Argument_DOUBLE;
-		case IfcParse::simple_type::real_type:
-			return IfcUtil::Argument_DOUBLE;
-		case IfcParse::simple_type::string_type:
-			return IfcUtil::Argument_STRING;
-		case IfcParse::simple_type::datatype_COUNT:
-			throw IfcParse::IfcException("Invalid simple type encountered");
-		}
-	}
-
-	return IfcUtil::Argument_UNKNOWN;
-}
-=======
-Argument* IfcUtil::IfcBaseEntity::getArgumentByName(const std::string& name) const {
-	unsigned int i = IfcSchema::Type::GetAttributeIndex(type(), name);
-	return getArgument(i);
-}
-
-#ifdef _MSC_VER
-std::string IfcUtil::path::to_utf8(const std::wstring& str) {
-	int buffer_size = WideCharToMultiByte(CP_UTF8, 0, str.c_str(), -1, 0, 0, 0, 0);
-	char* buffer = new char[buffer_size];
-	WideCharToMultiByte(CP_UTF8, 0, str.c_str(), -1, buffer, buffer_size, 0, 0);
-	std::string str_utf8(buffer);
-	delete[] buffer;
-	return str_utf8;
-}
-
-std::wstring IfcUtil::path::from_utf8(const std::string& str) {
-	int buffer_size = MultiByteToWideChar(CP_UTF8, 0, str.c_str(), -1, 0, 0);
-	wchar_t* buffer = new wchar_t[buffer_size];
-	MultiByteToWideChar(CP_UTF8, 0, str.c_str(), -1, buffer, buffer_size);
-	std::wstring str_wide(buffer);
-	delete[] buffer;
-	return str_wide;
-}
-
-IFC_PARSE_API bool IfcUtil::path::rename_file(const std::string& old_filename, const std::string& new_filename) {
-	std::wstring old_filename_w = from_utf8(old_filename);
-	std::wstring new_filename_w = from_utf8(new_filename);
-	delete_file(new_filename);
-	const bool success = !!MoveFileW(old_filename_w.c_str(), new_filename_w.c_str());
-	return success;
-}
-
-IFC_PARSE_API bool IfcUtil::path::delete_file(const std::string& filename) {
-	std::wstring filename_w = from_utf8(filename);
-	const bool success = !!DeleteFileW(filename_w.c_str());
-	return success;
-}
-
-#else
-
-IFC_PARSE_API bool IfcUtil::path::rename_file(const std::string& old_filename, const std::string& new_filename) {
-	// Whether or not rename() replaces an existing file is implementation-specific,
-	// so remove() possible existing file always.
-	delete_file(new_filename);
-	return std::rename(old_filename.c_str(), new_filename.c_str()) == 0;
-}
-
-IFC_PARSE_API bool IfcUtil::path::delete_file(const std::string& filename) {
-	return std::remove(filename.c_str());
-}
-
-#endif
-
-
->>>>>>> e4fdfd2e
+﻿/********************************************************************************
+ *                                                                              *
+ * This file is part of IfcOpenShell.                                           *
+ *                                                                              *
+ * IfcOpenShell is free software: you can redistribute it and/or modify         *
+ * it under the terms of the Lesser GNU General Public License as published by  *
+ * the Free Software Foundation, either version 3.0 of the License, or          *
+ * (at your option) any later version.                                          *
+ *                                                                              *
+ * IfcOpenShell is distributed in the hope that it will be useful,              *
+ * but WITHOUT ANY WARRANTY; without even the implied warranty of               *
+ * MERCHANTABILITY or FITNESS FOR A PARTICULAR PURPOSE. See the                 *
+ * Lesser GNU General Public License for more details.                          *
+ *                                                                              *
+ * You should have received a copy of the Lesser GNU General Public License     *
+ * along with this program. If not, see <http://www.gnu.org/licenses/>.         *
+ *                                                                              *
+ ********************************************************************************/
+
+#ifdef _MSC_VER
+#ifndef WIN32_LEAN_AND_MEAN
+#define WIN32_LEAN_AND_MEAN
+#endif
+#ifndef NOMINMAX
+#define NOMINMAX
+#endif
+#ifndef NOMSG
+#define NOMSG NOMSG
+#endif
+#ifndef NODRAWTEXT
+#define NODRAWTEXT NODRAWTEXT
+#endif
+#ifndef NOGDI
+#define NOGDI NOGDI
+#endif
+#ifndef NOSERVICE
+#define NOSERVICE NOSERVICE   
+#endif
+#ifndef NOKERNEL
+#define NOKERNEL NOKERNEL
+#endif
+#ifndef NOUSER
+#define NOUSER NOUSER
+#endif
+#ifndef NOMCX
+#define NOMCX NOMCX
+#endif
+#ifndef NOIME
+#define NOIME NOIME
+#endif
+#include <Windows.h>
+#endif
+
+#include "../ifcparse/IfcBaseClass.h"
+#include "../ifcparse/Argument.h"
+#include "../ifcparse/utils.h"
+#include "../ifcparse/IfcException.h"
+#include "../ifcparse/IfcEntityList.h"
+
+#include <boost/algorithm/string/replace.hpp>
+#include <boost/optional.hpp>
+
+#include <iostream>
+#include <algorithm>
+
+
+void IfcEntityList::push(IfcUtil::IfcBaseClass* l) {
+	if (l) {
+		ls.push_back(l);
+	}
+}
+void IfcEntityList::push(const IfcEntityList::ptr& l) {
+	if (l) {
+		for( it i = l->begin(); i != l->end(); ++i  ) {
+			if ( *i ) ls.push_back(*i);
+		}
+	}
+}
+unsigned int IfcEntityList::size() const { return (unsigned int) ls.size(); }
+void IfcEntityList::reserve(unsigned capacity) { ls.reserve((size_t)capacity); }
+IfcEntityList::it IfcEntityList::begin() { return ls.begin(); }
+IfcEntityList::it IfcEntityList::end() { return ls.end(); }
+IfcUtil::IfcBaseClass* IfcEntityList::operator[] (int i) {
+	return ls[i];
+}
+bool IfcEntityList::contains(IfcUtil::IfcBaseClass* instance) const {
+	return std::find(ls.begin(), ls.end(), instance) != ls.end();
+}
+void IfcEntityList::remove(IfcUtil::IfcBaseClass* instance) {
+	std::vector<IfcUtil::IfcBaseClass*>::iterator it;
+	while ((it = std::find(ls.begin(), ls.end(), instance)) != ls.end()) {
+		ls.erase(it);
+	}
+}
+
+IfcEntityList::ptr IfcEntityList::filtered(const std::set<const IfcParse::declaration*>& entities) {
+	IfcEntityList::ptr return_value(new IfcEntityList);
+	for (it it = begin(); it != end(); ++it) {
+		bool contained = false;
+		for (std::set<const IfcParse::declaration*>::const_iterator jt = entities.begin(); jt != entities.end(); ++jt) {
+			if ((*it)->declaration().is(**jt)) {
+				contained = true;
+				break;
+			}
+		}
+		if (!contained) {
+			return_value->push(*it);
+		}
+	}	
+	return return_value;
+}
+
+IfcEntityList::ptr IfcEntityList::unique() {
+	std::set<IfcUtil::IfcBaseClass*> encountered;
+	IfcEntityList::ptr return_value(new IfcEntityList);
+	for (it it = begin(); it != end(); ++it) {
+		if (encountered.find(*it) == encountered.end()) {
+			return_value->push(*it);
+			encountered.insert(*it);
+		}
+	}
+	return return_value;
+}
+
+//Note: some of these methods are overloaded in derived classes
+Argument::operator int() const { throw IfcParse::IfcException("Argument is not an integer"); }
+Argument::operator bool() const { throw IfcParse::IfcException("Argument is not a boolean"); }
+Argument::operator double() const { throw IfcParse::IfcException("Argument is not a number"); }
+Argument::operator std::string() const { throw IfcParse::IfcException("Argument is not a string"); }
+Argument::operator boost::dynamic_bitset<>() const { throw IfcParse::IfcException("Argument is not a binary"); }
+Argument::operator IfcUtil::IfcBaseClass*() const { throw IfcParse::IfcException("Argument is not an entity instance"); }
+Argument::operator std::vector<double>() const { throw IfcParse::IfcException("Argument is not a list of floats"); }
+Argument::operator std::vector<int>() const { throw IfcParse::IfcException("Argument is not a list of ints"); }
+Argument::operator std::vector<std::string>() const { throw IfcParse::IfcException("Argument is not a list of strings"); }
+Argument::operator std::vector<boost::dynamic_bitset<> >() const { throw IfcParse::IfcException("Argument is not a list of binaries"); }
+Argument::operator IfcEntityList::ptr() const { throw IfcParse::IfcException("Argument is not a list of entity instances"); }
+Argument::operator std::vector< std::vector<int> >() const { throw IfcParse::IfcException("Argument is not a list of list of ints"); }
+Argument::operator std::vector< std::vector<double> >() const { throw IfcParse::IfcException("Argument is not a list of list of floats"); }
+Argument::operator IfcEntityListList::ptr() const { throw IfcParse::IfcException("Argument is not a list of list of entity instances"); }
+
+
+static const char* const argument_type_string[] = {
+	"NULL",
+	"DERIVED",
+	"INT",
+	"BOOL",
+	"DOUBLE",
+	"STRING",
+	"BINARY",
+	"ENUMERATION",
+	"ENTITY INSTANCE",
+
+	"EMPTY AGGREGATE",
+	"AGGREGATE OF INT",
+	"AGGREGATE OF DOUBLE",
+	"AGGREGATE OF STRING",
+	"AGGREGATE OF BINARY",
+	"AGGREGATE OF ENTITY INSTANCE",
+
+	"AGGREGATE OF EMPTY AGGREGATE",
+	"AGGREGATE OF AGGREGATE OF INT",
+	"AGGREGATE OF AGGREGATE OF DOUBLE",
+	"AGGREGATE OF AGGREGATE OF ENTITY INSTANCE", 
+
+	"UNKNOWN"
+};
+
+const char* IfcUtil::ArgumentTypeToString(ArgumentType argument_type) {
+	return argument_type_string[static_cast<int>(argument_type)];
+}
+
+bool IfcUtil::valid_binary_string(const std::string& s) {
+	for (std::string::const_iterator it = s.begin(); it != s.end(); ++it) {
+		if (*it != '0' && *it != '1') return false;
+	}
+	return true;
+}
+
+void IfcUtil::sanitate_material_name(std::string &str)
+{
+    // Spaces in material names have been observed to cause problems with obj and dae importers.
+    // Handle other potential problematic characters here too if observing problems.
+    boost::replace_all(str, " ", "_");
+}
+
+void IfcUtil::escape_xml(std::string &str)
+{
+	boost::replace_all(str, "&", "&amp;");
+    boost::replace_all(str, "\"", "&quot;");
+    boost::replace_all(str, "'", "&apos;");
+    boost::replace_all(str, "<", "&lt;");
+    boost::replace_all(str, ">", "&gt;");
+}
+
+void IfcUtil::unescape_xml(std::string &str)
+{
+	boost::replace_all(str, "&amp;", "&");
+    boost::replace_all(str, "&quot;", "\"");
+    boost::replace_all(str, "&apos;", "'");
+    boost::replace_all(str, "&lt;", "<");
+    boost::replace_all(str, "&gt;", ">");
+}
+
+Argument* IfcUtil::IfcBaseEntity::get(const std::string& name) const {
+	return data().getArgument(declaration().attribute_index(name));
+}
+
+void IfcUtil::IfcBaseClass::data(IfcEntityInstanceData* d) {
+	delete data_;
+	data_ = d; 
+}
+
+IfcUtil::ArgumentType IfcUtil::make_aggregate(IfcUtil::ArgumentType elem_type) {
+	if (elem_type == IfcUtil::Argument_INT) {
+		return IfcUtil::Argument_AGGREGATE_OF_INT;
+	} else if (elem_type == IfcUtil::Argument_DOUBLE) {
+		return IfcUtil::Argument_AGGREGATE_OF_DOUBLE;
+	} else if (elem_type == IfcUtil::Argument_STRING) {
+		return IfcUtil::Argument_AGGREGATE_OF_STRING;
+	} else if (elem_type == IfcUtil::Argument_BINARY) {
+		return IfcUtil::Argument_AGGREGATE_OF_BINARY;
+	} else if (elem_type == IfcUtil::Argument_ENTITY_INSTANCE) {
+		return IfcUtil::Argument_AGGREGATE_OF_ENTITY_INSTANCE;
+	} else if (elem_type == IfcUtil::Argument_AGGREGATE_OF_INT) {
+		return IfcUtil::Argument_AGGREGATE_OF_AGGREGATE_OF_INT;
+	} else if (elem_type == IfcUtil::Argument_AGGREGATE_OF_DOUBLE) {
+		return IfcUtil::Argument_AGGREGATE_OF_AGGREGATE_OF_DOUBLE;
+	} else if (elem_type == IfcUtil::Argument_AGGREGATE_OF_ENTITY_INSTANCE) {
+		return IfcUtil::Argument_AGGREGATE_OF_AGGREGATE_OF_ENTITY_INSTANCE;
+	} else if (elem_type == IfcUtil::Argument_EMPTY_AGGREGATE) {
+		return IfcUtil::Argument_AGGREGATE_OF_EMPTY_AGGREGATE;
+	} else {
+		return IfcUtil::Argument_UNKNOWN;
+	}
+}
+
+IfcUtil::ArgumentType IfcUtil::from_parameter_type(const IfcParse::parameter_type* pt) {
+	// TODO: How to detect derived types here without a reference to the refering entity?
+
+	const IfcParse::aggregation_type* at = pt->as_aggregation_type();
+	const IfcParse::named_type* nt = pt->as_named_type();
+	const IfcParse::simple_type* st = pt->as_simple_type();
+	
+	if (at) {
+		return make_aggregate(from_parameter_type(at->type_of_element()));
+	} else if (nt) {
+		if (nt->declared_type()->as_entity()) {
+			return IfcUtil::Argument_ENTITY_INSTANCE;
+		} else if (nt->declared_type()->as_enumeration_type()) {
+			return IfcUtil::Argument_ENUMERATION;
+		} else if (nt->declared_type()->as_select_type()) {
+			return IfcUtil::Argument_ENTITY_INSTANCE;
+		} else if (nt->declared_type()->as_type_declaration()) {
+			return from_parameter_type(nt->declared_type()->as_type_declaration()->declared_type());
+		}
+	} else if (st) {
+		switch (st->declared_type()) {
+		case IfcParse::simple_type::binary_type:
+			return IfcUtil::Argument_BINARY;
+		case IfcParse::simple_type::boolean_type:
+			return IfcUtil::Argument_BOOL;
+		case IfcParse::simple_type::integer_type:
+			return IfcUtil::Argument_INT;
+		case IfcParse::simple_type::logical_type:
+			return IfcUtil::Argument_BOOL;
+		case IfcParse::simple_type::number_type:
+			return IfcUtil::Argument_DOUBLE;
+		case IfcParse::simple_type::real_type:
+			return IfcUtil::Argument_DOUBLE;
+		case IfcParse::simple_type::string_type:
+			return IfcUtil::Argument_STRING;
+		case IfcParse::simple_type::datatype_COUNT:
+			throw IfcParse::IfcException("Invalid simple type encountered");
+		}
+	}
+
+	return IfcUtil::Argument_UNKNOWN;
+}
+
+#ifdef _MSC_VER
+std::string IfcUtil::path::to_utf8(const std::wstring& str) {
+	int buffer_size = WideCharToMultiByte(CP_UTF8, 0, str.c_str(), -1, 0, 0, 0, 0);
+	char* buffer = new char[buffer_size];
+	WideCharToMultiByte(CP_UTF8, 0, str.c_str(), -1, buffer, buffer_size, 0, 0);
+	std::string str_utf8(buffer);
+	delete[] buffer;
+	return str_utf8;
+}
+
+std::wstring IfcUtil::path::from_utf8(const std::string& str) {
+	int buffer_size = MultiByteToWideChar(CP_UTF8, 0, str.c_str(), -1, 0, 0);
+	wchar_t* buffer = new wchar_t[buffer_size];
+	MultiByteToWideChar(CP_UTF8, 0, str.c_str(), -1, buffer, buffer_size);
+	std::wstring str_wide(buffer);
+	delete[] buffer;
+	return str_wide;
+}
+
+IFC_PARSE_API bool IfcUtil::path::rename_file(const std::string& old_filename, const std::string& new_filename) {
+	std::wstring old_filename_w = from_utf8(old_filename);
+	std::wstring new_filename_w = from_utf8(new_filename);
+	delete_file(new_filename);
+	const bool success = !!MoveFileW(old_filename_w.c_str(), new_filename_w.c_str());
+	return success;
+}
+
+IFC_PARSE_API bool IfcUtil::path::delete_file(const std::string& filename) {
+	std::wstring filename_w = from_utf8(filename);
+	const bool success = !!DeleteFileW(filename_w.c_str());
+	return success;
+}
+
+#else
+
+IFC_PARSE_API bool IfcUtil::path::rename_file(const std::string& old_filename, const std::string& new_filename) {
+	// Whether or not rename() replaces an existing file is implementation-specific,
+	// so remove() possible existing file always.
+	delete_file(new_filename);
+	return std::rename(old_filename.c_str(), new_filename.c_str()) == 0;
+}
+
+IFC_PARSE_API bool IfcUtil::path::delete_file(const std::string& filename) {
+	return std::remove(filename.c_str());
+}
+
+#endif