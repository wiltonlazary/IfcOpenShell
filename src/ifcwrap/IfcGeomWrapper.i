--- conflicted
+++ resolved
@@ -216,19 +216,6 @@
 	}
 
 	%pythoncode %{
-<<<<<<< HEAD
-		if _newclass:
-			# Hide the getters with read-only property implementations
-			id = property(id)
-			parent_id = property(parent_id)
-			name = property(name)
-			type = property(type)
-			guid = property(guid)
-			context = property(context)
-			unique_id = property(unique_id)
-			transformation = property(transformation)
-			product = property(product_)
-=======
         # Hide the getters with read-only property implementations
         id = property(id)
         parent_id = property(parent_id)
@@ -238,7 +225,7 @@
         context = property(context)
         unique_id = property(unique_id)
         transformation = property(transformation)
->>>>>>> 77e02dda
+        product = property(product_)
 	%}
 
 };
