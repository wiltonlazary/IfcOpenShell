﻿/********************************************************************************
 *                                                                              *
 * This file is part of IfcOpenShell.                                           *
 *                                                                              *
 * IfcOpenShell is free software: you can redistribute it and/or modify         *
 * it under the terms of the Lesser GNU General Public License as published by  *
 * the Free Software Foundation, either version 3.0 of the License, or          *
 * (at your option) any later version.                                          *
 *                                                                              *
 * IfcOpenShell is distributed in the hope that it will be useful,              *
 * but WITHOUT ANY WARRANTY; without even the implied warranty of               *
 * MERCHANTABILITY or FITNESS FOR A PARTICULAR PURPOSE. See the                 *
 * Lesser GNU General Public License for more details.                          *
 *                                                                              *
 * You should have received a copy of the Lesser GNU General Public License     *
 * along with this program. If not, see <http://www.gnu.org/licenses/>.         *
 *                                                                              *
 ********************************************************************************/

#ifndef IFCSHAPELIST_H
#define IFCSHAPELIST_H

#include <gp_GTrsf.hxx>
#include <TopoDS_Shape.hxx>

#include "../ifcgeom_schema_agnostic/IfcGeomRenderStyles.h"

namespace IfcGeom {	
	class IFC_GEOM_API IfcRepresentationShapeItem {
	private:
		int id;
		gp_GTrsf placement;
		TopoDS_Shape shape;
		const SurfaceStyle* style;
	public:
		IfcRepresentationShapeItem(int id, const gp_GTrsf& placement, const TopoDS_Shape& shape, const SurfaceStyle* style)
			: id(id), placement(placement), shape(shape), style(style) {}
		IfcRepresentationShapeItem(int id, const gp_GTrsf& placement, const TopoDS_Shape& shape)
			: id(id), placement(placement), shape(shape), style(0) {}
		IfcRepresentationShapeItem(int id, const TopoDS_Shape& shape, const SurfaceStyle* style)
			: id(id), shape(shape), style(style) {}
		IfcRepresentationShapeItem(int id, const TopoDS_Shape& shape)
			: id(id), shape(shape), style(0) {}
		void append(const gp_GTrsf& trsf) { placement.Multiply(trsf); }
		void prepend(const gp_GTrsf& trsf) { placement.PreMultiply(trsf); }
		const TopoDS_Shape& Shape() const { return shape; }
		const gp_GTrsf& Placement() const { return placement; }
		bool hasStyle() const { return style != 0; }
		const SurfaceStyle& Style() const { return *style; }
<<<<<<< HEAD
		void setStyle(const SurfaceStyle* style) { this->style = style; }
		int ItemId() const { return id; }
=======
		void setStyle(const SurfaceStyle* newStyle) { style = newStyle; }
>>>>>>> 81f978f1
	};
	typedef std::vector<IfcRepresentationShapeItem> IfcRepresentationShapeItems;
}
#endif<|MERGE_RESOLUTION|>--- conflicted
+++ resolved
@@ -47,12 +47,8 @@
 		const gp_GTrsf& Placement() const { return placement; }
 		bool hasStyle() const { return style != 0; }
 		const SurfaceStyle& Style() const { return *style; }
-<<<<<<< HEAD
-		void setStyle(const SurfaceStyle* style) { this->style = style; }
+		void setStyle(const SurfaceStyle* newStyle) { style = newStyle; }
 		int ItemId() const { return id; }
-=======
-		void setStyle(const SurfaceStyle* newStyle) { style = newStyle; }
->>>>>>> 81f978f1
 	};
 	typedef std::vector<IfcRepresentationShapeItem> IfcRepresentationShapeItems;
 }
