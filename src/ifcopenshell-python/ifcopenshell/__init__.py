# IfcOpenShell - IFC toolkit and geometry engine
# Copyright (C) 2021 Thomas Krijnen <thomas@aecgeeks.com>
#
# This file is part of IfcOpenShell.
#
# IfcOpenShell is free software: you can redistribute it and/or modify
# it under the terms of the GNU Lesser General Public License as published by
# the Free Software Foundation, either version 3 of the License, or
# (at your option) any later version.
#
# IfcOpenShell is distributed in the hope that it will be useful,
# but WITHOUT ANY WARRANTY; without even the implied warranty of
# MERCHANTABILITY or FITNESS FOR A PARTICULAR PURPOSE.  See the
# GNU Lesser General Public License for more details.
#
# You should have received a copy of the GNU Lesser General Public License
# along with IfcOpenShell.  If not, see <http://www.gnu.org/licenses/>.

"""Welcome to IfcOpenShell! IfcOpenShell provides a way to read and write IFCs.

IfcOpenShell can open IFC files, read entities (such as walls, buildings,
properties, systems, etc), edit attributes, write out ``.ifc`` files and more.

This module provides primitive functions to interact with IFC, including:

- For most users, you can open and read IFC models, see docs for :func:`open`.
  This returns an :class:`file` object representing the IFC model. You can then
  query the model to filter elements.
- For developers, you can query the schema itself, see docs for
  :func:`schema_by_name`. This returns a schema object which you can use to
  analyse the definitions of IFC classes and data types.

You may also be interested in:

- For model authoring and editing operations, see :mod:`ifcopenshell.api`.
- For extracting information from models, see :mod:`ifcopenshell.util`.
- For processing geometry, see :mod:`ifcopenshell.geom`.


For more details, consult https://docs.ifcopenshell.org/

Example:

.. code:: python

    import ifcopenshell

    print(ifcopenshell.version) # v0.7.0-1b1fd1e6

    model = ifcopenshell.open("/path/to/model.ifc")
    walls = model.by_type("IfcWall")

    for wall in walls:
        print(wall.Name)
"""

import os
import sys
import zipfile
import tempfile
from pathlib import Path
<<<<<<< HEAD
from typing import Optional
=======
from typing import Optional, Union
>>>>>>> e3cb8112


if hasattr(os, "uname"):
    platform_system = os.uname()[0].lower()
else:
    platform_system = "windows"

if sys.maxsize == (1 << 31) - 1:
    platform_architecture = "32bit"
else:
    platform_architecture = "64bit"

python_version_tuple = tuple(sys.version.split(" ")[0].split("."))

python_distribution = os.path.join(platform_system, platform_architecture, "python%s.%s" % python_version_tuple[:2])
sys.path.append(os.path.abspath(os.path.join(os.path.dirname(__file__), "lib", python_distribution)))

try:
    from . import ifcopenshell_wrapper
except Exception:
    raise ImportError("IfcOpenShell not built for '%s'" % python_distribution)

from .file import file
from .entity_instance import entity_instance, register_schema_attributes
from .sql import sqlite, sqlite_entity

# explicitly specify available imported symbols
# (it's a requirement for a typed library)
__all__ = [
    "ifcopenshell_wrapper",
    "file",
    "entity_instance",
    "sqlite",
    "sqlite_entity",
    "stream",
    "stream_entity",
]

try:
    from .stream import stream, stream_entity
except:
    pass

READ_ERROR = ifcopenshell_wrapper.file_open_status.READ_ERROR
NO_HEADER = ifcopenshell_wrapper.file_open_status.NO_HEADER
UNSUPPORTED_SCHEMA = ifcopenshell_wrapper.file_open_status.UNSUPPORTED_SCHEMA


class Error(Exception):
    """Error used when a generic problem occurs"""

    pass


class SchemaError(Error):
    """Error used when an IFC schema related problem occurs"""

    pass


def open(path: Union[os.PathLike, str], format: Optional[str] = None, should_stream: bool = False) -> file:
    """Loads an IFC dataset from a filepath

    You can specify a file format. If no format is given, it is guessed from
    its extension. Currently supported specified format: .ifc | .ifcZIP |
    .ifcXML.

    You can then filter by element ID, class, etc, and subscript by id or guid.

    Example:

    .. code:: python

        model = ifcopenshell.open("/path/to/model.ifc")
        model = ifcopenshell.open("/path/to/model.ifcXML")
        model = ifcopenshell.open("/path/to/model.any_extension", ".ifc")

        products = model.by_type("IfcProduct")
        print(products[0].id(), products[0].GlobalId) # 122 2XQ$n5SLP5MBLyL442paFx
        print(products[0] == model[122] == model["2XQ$n5SLP5MBLyL442paFx"]) # True
    """
    path = Path(path)
    if format is None:
        format = guess_format(path)
    if format == ".ifcXML":
        f = ifcopenshell_wrapper.parse_ifcxml(str(path.absolute()))
        if f:
            return file(f)
        raise IOError(f"Failed to parse .ifcXML file from {path}")
    if format == ".ifcZIP":
        with tempfile.TemporaryDirectory() as unzipped_path:
            with zipfile.ZipFile(path) as zf:
                for name in zf.namelist():
                    if Path(name).suffix.lower() in (".ifc", ".ifcxml"):
                        return open(zf.extract(name, unzipped_path))
                else:
                    raise LookupError(f"No .ifc or .ifcXML file found in {path}")
    if format == ".ifcSQLite":
        return sqlite(path)
    if should_stream:
        return stream(path)
    f = ifcopenshell_wrapper.open(str(path.absolute()))
    if f.good():
        return file(f)
    else:
        exc, msg = {
            READ_ERROR: (IOError, "Unable to open file for reading"),
            NO_HEADER: (Error, "Unable to parse IFC SPF header"),
            UNSUPPORTED_SCHEMA: (
                SchemaError,
                "Unsupported schema: %s" % ",".join(f.header.file_schema.schema_identifiers),
            ),
        }[f.good().value()]
        raise exc(msg)


def create_entity(type, schema="IFC4", *args, **kwargs):
    """Creates a new IFC entity that does not belong to an IFC file object

    Note that it is more common to create entities within a existing file
    object. See :meth:`ifcopenshell.file.create_entity`.

    :param type: Case insensitive name of the IFC class
    :type type: string
    :param schema: The IFC schema identifier
    :type schema: string
    :param args: The positional arguments of the IFC class
    :param kwargs: The keyword arguments of the IFC class
    :returns: An entity instance
    :rtype: ifcopenshell.entity_instance

    Example:

    .. code:: python

        person = ifcopenshell.create_entity("IfcPerson") # #0=IfcPerson($,$,$,$,$,$,$,$)
        model = ifcopenshell.file()
        model.add(person) # #1=IfcPerson($,$,$,$,$,$,$,$)
    """
    e = entity_instance((schema, type))
    attrs = list(enumerate(args)) + [(e.wrapped_data.get_argument_index(name), arg) for name, arg in kwargs.items()]
    for idx, arg in attrs:
        e[idx] = arg
    return e


def register_schema(schema):
    """Registers a custom IFC schema

    :param schema: A schema object
    :type schema: ifcopenshell.express.schema_class.SchemaClass

    Example:

    .. code:: python

        schema = ifcopenshell.express.parse("/path/to/ifc-custom.exp")
        ifcopenshell.register_schema(schema)
        ifcopenshell.file(schema="IFC_CUSTOM")
    """
    schema.schema.this.disown()
    schema.disown()
    ifcopenshell_wrapper.register_schema(schema.schema)
    register_schema_attributes(schema.schema)


def schema_by_name(
    schema: Optional[str] = None, schema_version: Optional[tuple[int, ...]] = None
) -> ifcopenshell_wrapper.schema_definition:
    """Returns an object allowing you to query the IFC schema itself

    :param schema: Which IFC schema to use, chosen from "IFC2X3", "IFC4",
        or "IFC4X3". These refer to the ISO approved versions of IFC.
    :type schema: string, optional
    :param schema_version: If you want to specify an exact version of IFC
        that may not be an ISO approved version, use this argument instead
        of ``schema``. IFC versions on technical.buildingsmart.org are
        described using 4 integers representing the major, minor, addendum,
        and corrigendum number. For example, (4, 0, 2, 1) refers to IFC4
        ADD2 TC1, which is the official version approved by ISO when people
        refer to "IFC4". Generally you should not use this argument unless
        you are testing non-ISO IFC releases.
    :type schema_version: tuple[int, ...], optional
    :return: Schema definition object.
    :rtype: ifocpenshell_wrapper.schema_definition
    """
    if schema_version:
        prefixes = ("IFC", "X", "_ADD", "_TC")
        schema = "".join("".join(map(str, t)) if t[1] else "" for t in zip(prefixes, schema_version))
    else:
        schema = {"IFC4X3": "IFC4X3_ADD2"}.get(schema, schema)
    return ifcopenshell_wrapper.schema_by_name(schema)


def guess_format(path: Path) -> Union[str, None]:
    """Guesses the IFC format using file extension

    IFCs may be serialised as different formats. The most common is a ``.ifc``
    file, which is plaintext and stores data using the STEP Physical File
    format. IFC can also be stored as a Zipfile, XML, JSON, or SQL.

    This will return the canonical form of the format. For example, if a path
    has the extension of .xml or .ifcxml (case insensitive), it will return
    .ifcXML.

    Users generally won't call this function. The :func:`open` function uses
    this internally to guess the file format.

    :return: Either .ifc, .ifcZIP, .ifcXML, .ifcJSON, .ifcSQLite, or None.
    """
    suffix = path.suffix.lower()
    if suffix == ".ifc":
        return ".ifc"
    elif suffix in (".ifczip", ".zip"):
        return ".ifcZIP"
    elif suffix in (".ifcxml", ".xml"):
        return ".ifcXML"
    elif suffix in (".ifcjson", ".json"):
        return ".ifcJSON"
    elif suffix in (".ifcsqlite", ".sqlite", ".db"):
        return ".ifcSQLite"
    return None


version = ifcopenshell_wrapper.version()
get_log = ifcopenshell_wrapper.get_log<|MERGE_RESOLUTION|>--- conflicted
+++ resolved
@@ -59,11 +59,7 @@
 import zipfile
 import tempfile
 from pathlib import Path
-<<<<<<< HEAD
-from typing import Optional
-=======
 from typing import Optional, Union
->>>>>>> e3cb8112
 
 
 if hasattr(os, "uname"):
