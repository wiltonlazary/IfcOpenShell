--- conflicted
+++ resolved
@@ -118,17 +118,6 @@
     op.prop_name = prop_name
 
 
-<<<<<<< HEAD
-def col_with_margins(layout, margin_left=0.025, margin_right=None):
-    margin_right = margin_left if margin_right is None else margin_right
-    split = layout.split(factor=margin_left, align=True)
-    cols = [split.column() for _ in range(2)]
-    cols[0].label(text="")
-    subsplit = cols[-1].split(factor=(1. - margin_right), align=True)
-    subcol = subsplit.column()
-    subsplit.column().label(text="")
-    return subcol
-=======
 def get_enum_items(data, prop_name, context):
     # Retrieve items from a dynamic EnumProperty, which is otherwise not supported
     # Or throws an error in the console when the items callback returns an empty list
@@ -141,7 +130,6 @@
         # items are retrieved through a callback, not a static list :
         items = items(data, context)
     return items
->>>>>>> dd041478
 
 
 class IfcHeaderExtractor:
