# BlenderBIM Add-on - OpenBIM Blender Add-on
# Copyright (C) 2020, 2021 Dion Moult <dion@thinkmoult.com>
#
# This file is part of BlenderBIM Add-on.
#
# BlenderBIM Add-on is free software: you can redistribute it and/or modify
# it under the terms of the GNU General Public License as published by
# the Free Software Foundation, either version 3 of the License, or
# (at your option) any later version.
#
# BlenderBIM Add-on is distributed in the hope that it will be useful,
# but WITHOUT ANY WARRANTY; without even the implied warranty of
# MERCHANTABILITY or FITNESS FOR A PARTICULAR PURPOSE.  See the
# GNU General Public License for more details.
#
# You should have received a copy of the GNU General Public License
# along with BlenderBIM Add-on.  If not, see <http://www.gnu.org/licenses/>.

import bpy
import bmesh
import logging
import numpy as np
import json
import re
import ifcopenshell
import ifcopenshell.util.unit
import ifcopenshell.util.element
import ifcopenshell.util.representation
import ifcopenshell.util.placement
import ifcopenshell.api
import blenderbim.core.geometry as core
import blenderbim.core.aggregate
import blenderbim.core.style
import blenderbim.core.root
import blenderbim.core.drawing
import blenderbim.tool as tool
import blenderbim.bim.handler
from mathutils import Vector, Matrix
from time import time
from blenderbim.bim.ifc import IfcStore
from ifcopenshell.util.shape_builder import ShapeBuilder


class Operator:
    def execute(self, context):
        IfcStore.execute_ifc_operator(self, context)
        blenderbim.bim.handler.refresh_ui_data()
        return {"FINISHED"}


class EditObjectPlacement(bpy.types.Operator, Operator):
    bl_idname = "bim.edit_object_placement"
    bl_label = "Edit Object Placement"
    bl_options = {"REGISTER", "UNDO"}
    obj: bpy.props.StringProperty()

    def _execute(self, context):
        objs = [bpy.data.objects.get(self.obj)] if self.obj else context.selected_objects
        for obj in objs:
            core.edit_object_placement(tool.Ifc, tool.Geometry, tool.Surveyor, obj=obj)


class OverrideMeshSeparate(bpy.types.Operator, Operator):
    bl_idname = "bim.override_mesh_separate"
    bl_label = "IFC Mesh Separate"
    bl_options = {"REGISTER", "UNDO"}
    obj: bpy.props.StringProperty()
    type: bpy.props.StringProperty()

    def _execute(self, context):
        obj = context.active_object
        element = tool.Ifc.get_entity(obj)
        if not element:
            return

        # You cannot separate meshes if the representation is mapped.
        relating_type = tool.Root.get_element_type(element)
        if relating_type and tool.Root.does_type_have_representations(relating_type):
            # We toggle edit mode to ensure that once representations are
            # unmapped, our Blender mesh only has a single user.
            tool.Blender.toggle_edit_mode(context)
            bpy.ops.bim.unassign_type(related_object=obj.name)
            tool.Blender.toggle_edit_mode(context)

        selected_objects = context.selected_objects
        bpy.ops.mesh.separate(type=self.type)
        bpy.ops.object.mode_set(mode="OBJECT", toggle=False)
        new_objs = [obj]
        for new_obj in context.selected_objects:
            if new_obj == obj:
                continue
            # This is not very efficient, it needlessly copies the representations first.
            blenderbim.core.root.copy_class(tool.Ifc, tool.Collector, tool.Geometry, tool.Root, obj=new_obj)
            new_objs.append(new_obj)
        for new_obj in new_objs:
            bpy.ops.bim.update_representation(obj=new_obj.name)


class OverrideOriginSet(bpy.types.Operator, Operator):
    bl_idname = "bim.override_origin_set"
    bl_label = "IFC Origin Set"
    bl_options = {"REGISTER", "UNDO"}
    obj: bpy.props.StringProperty()
    origin_type: bpy.props.StringProperty()

    def _execute(self, context):
        objs = [bpy.data.objects.get(self.obj)] if self.obj else context.selected_objects
        for obj in objs:
            element = tool.Ifc.get_entity(obj)
            if not element:
                continue
            if tool.Ifc.is_moved(obj):
                core.edit_object_placement(tool.Ifc, tool.Geometry, tool.Surveyor, obj=obj)
            representation = tool.Geometry.get_active_representation(obj)
            if not representation:
                continue
            representation = ifcopenshell.util.representation.resolve_representation(representation)
            if not tool.Geometry.is_meshlike(representation):
                continue
            bpy.ops.object.origin_set(type=self.origin_type)
            bpy.ops.bim.update_representation(obj=obj.name)


class AddRepresentation(bpy.types.Operator, Operator):
    bl_idname = "bim.add_representation"
    bl_label = "Add Representation"
    bl_options = {"REGISTER", "UNDO"}
    representation_conversion_method: bpy.props.EnumProperty(
        items=[
            ("OUTLINE", "Trace Outline", "Traces outline by local XY axes, for Profile - by local XZ axes."),
            (
                "BOX",
                "Bounding Box",
                "Creates a bounding box representation.\n"
                "For Plan context - 2D bounding box by local XY axes,\n"
                "for Profile - 2D bounding box by local XZ axes.\n"
                "For other contexts - bounding box is 3d.",
            ),
            ("PROJECT", "Full Representation", ""),
        ],
        name="Representation Conversion Method",
    )

    def _execute(self, context):
        obj = context.active_object
        props = obj.BIMGeometryProperties
        ifc_context = int(props.contexts or "0") or None
        if not ifc_context:
            return
        ifc_context = tool.Ifc.get().by_id(ifc_context)

        if self.representation_conversion_method == "OUTLINE":
            if ifc_context.ContextType == "Plan":
                data = tool.Geometry.generate_outline_mesh(obj, axis="+Z")
            elif ifc_context.ContextIdentifier == "Profile":
                data = tool.Geometry.generate_outline_mesh(obj, axis="-Y")
            else:
                data = tool.Geometry.generate_outline_mesh(obj, axis="+Z")
            tool.Geometry.change_object_data(obj, data, is_global=True)
        elif self.representation_conversion_method == "BOX":
            if ifc_context.ContextType == "Plan":
                data = tool.Geometry.generate_2d_box_mesh(obj, axis="Z")
            elif ifc_context.ContextIdentifier == "Profile":
                data = tool.Geometry.generate_2d_box_mesh(obj, axis="Y")
            else:
                data = tool.Geometry.generate_3d_box_mesh(obj)
            tool.Geometry.change_object_data(obj, data, is_global=True)

        core.add_representation(
            tool.Ifc,
            tool.Geometry,
            tool.Style,
            tool.Surveyor,
            obj=obj,
            context=ifc_context,
            ifc_representation_class=None,
            profile_set_usage=None,
        )

    def invoke(self, context, event):
        return context.window_manager.invoke_props_dialog(self)

    def draw(self, context):
        row = self.layout.row()
        row.prop(self, "representation_conversion_method", text="")


class SelectConnection(bpy.types.Operator, Operator):
    bl_idname = "bim.select_connection"
    bl_label = "Select Connection"
    bl_options = {"REGISTER", "UNDO"}
    connection: bpy.props.IntProperty()

    def _execute(self, context):
        core.select_connection(tool.Geometry, connection=tool.Ifc.get().by_id(self.connection))


class RemoveConnection(bpy.types.Operator, Operator):
    bl_idname = "bim.remove_connection"
    bl_label = "Remove Connection"
    bl_options = {"REGISTER", "UNDO"}
    connection: bpy.props.IntProperty()

    def _execute(self, context):
        core.remove_connection(tool.Geometry, connection=tool.Ifc.get().by_id(self.connection))


class SwitchRepresentation(bpy.types.Operator, Operator):
    bl_idname = "bim.switch_representation"
    bl_label = "Switch Representation"
    bl_options = {"REGISTER", "UNDO"}
    obj: bpy.props.StringProperty()
    ifc_definition_id: bpy.props.IntProperty()
    should_reload: bpy.props.BoolProperty()
    disable_opening_subtractions: bpy.props.BoolProperty()
    should_switch_all_meshes: bpy.props.BoolProperty()

    def _execute(self, context):
        target_representation = tool.Ifc.get().by_id(self.ifc_definition_id)
        target = target_representation.ContextOfItems
        is_subcontext = target.is_a("IfcGeometricRepresentationSubContext")
        for obj in set(context.selected_objects + [context.active_object]):
            element = tool.Ifc.get_entity(obj)
            if not element:
                continue
            if obj == context.active_object:
                representation = target_representation
            else:
                if is_subcontext:
                    representation = ifcopenshell.util.representation.get_representation(
                        element, target.ContextType, target.ContextIdentifier, target.TargetView
                    )
                else:
                    representation = ifcopenshell.util.representation.get_representation(element, target.ContextType)
            if not representation:
                continue
            core.switch_representation(
                tool.Ifc,
                tool.Geometry,
                obj=obj,
                representation=representation,
                should_reload=self.should_reload,
                is_global=self.should_switch_all_meshes,
                should_sync_changes_first=True,
            )


class RemoveRepresentation(bpy.types.Operator, Operator):
    bl_idname = "bim.remove_representation"
    bl_label = "Remove Representation"
    bl_options = {"REGISTER", "UNDO"}
    representation_id: bpy.props.IntProperty()

    def _execute(self, context):
        core.remove_representation(
            tool.Ifc,
            tool.Geometry,
            obj=context.active_object,
            representation=tool.Ifc.get().by_id(self.representation_id),
        )


class PurgeUnusedRepresentations(bpy.types.Operator, Operator):
    bl_idname = "bim.purge_unused_representations"
    bl_label = "Purge Unused Representations"
    bl_options = {"REGISTER", "UNDO"}

    def _execute(self, context):
        purged_representations = core.purge_unused_representations(tool.Ifc, tool.Geometry)
        self.report({"INFO"}, f"{purged_representations} representations were purged.")


class UpdateRepresentation(bpy.types.Operator, Operator):
    bl_idname = "bim.update_representation"
    bl_label = "Update Representation"
    bl_options = {"REGISTER", "UNDO"}
    obj: bpy.props.StringProperty()
    ifc_representation_class: bpy.props.StringProperty()

    def _execute(self, context):
        if context.view_layer.objects.active and context.view_layer.objects.active.mode != "OBJECT":
            # Ensure mode is object to prevent invalid mesh data causing CTD
            bpy.ops.object.mode_set(mode="OBJECT", toggle=False)

        objs = [bpy.data.objects.get(self.obj)] if self.obj else context.selected_objects
        self.file = IfcStore.get_file()

        for obj in objs:
            # TODO: write unit tests to see how this bulk operation handles
            # contradictory ifc_representation_class values and when
            # ifc_representation_class is IfcTextLiteral
            if not obj.data:
                continue
            self.update_obj_mesh_representation(context, obj)
            IfcStore.edited_objs.discard(obj)
        return {"FINISHED"}

    def update_obj_mesh_representation(self, context, obj):
        product = self.file.by_id(obj.BIMObjectProperties.ifc_definition_id)
        material = ifcopenshell.util.element.get_material(product, should_skip_usage=True)

        if getattr(product, "HasOpenings", False) and obj.data.BIMMeshProperties.has_openings_applied:
            # Meshlike things with openings can only be updated without openings applied.
            return

        if not product.is_a("IfcGridAxis"):
            tool.Geometry.clear_cache(product)

        if product.is_a("IfcGridAxis"):
            # Grid geometry does not follow the "representation" paradigm and needs to be treated specially
            ifcopenshell.api.run("grid.create_axis_curve", self.file, **{"axis_curve": obj, "grid_axis": product})
            return
        elif product.is_a("IfcRelSpaceBoundary"):
            # TODO refactor
            settings = tool.Boundary.get_assign_connection_geometry_settings(obj)
            ifcopenshell.api.run("boundary.assign_connection_geometry", tool.Ifc.get(), **settings)
            return

        if tool.Ifc.is_moved(obj):
            core.edit_object_placement(tool.Ifc, tool.Geometry, tool.Surveyor, obj=obj)

        if material and material.is_a() in ["IfcMaterialProfileSet", "IfcMaterialLayerSet"]:
            if self.ifc_representation_class == "IfcTessellatedFaceSet":
                # We are explicitly casting to a tessellation, so remove all parametric materials.
                element_type = ifcopenshell.util.element.get_type(product)
                if element_type:  # Some invalid IFCs use material sets without a type.
                    ifcopenshell.api.run("material.unassign_material", tool.Ifc.get(), products=[element_type])
                ifcopenshell.api.run("material.unassign_material", tool.Ifc.get(), products=[product])
            else:
                # These objects are parametrically based on an axis and should not be modified as a mesh
                return

        old_representation = self.file.by_id(obj.data.BIMMeshProperties.ifc_definition_id)
        context_of_items = old_representation.ContextOfItems

        # TODO: remove this code a bit later
        # added this as a fallback for easier transition some annotation types to 3d
        # if they were create before as 2d
        element = tool.Ifc.get_entity(obj)
        if tool.Drawing.is_annotation_object_type(element, ("FALL", "SECTION_LEVEL", "PLAN_LEVEL")):
            context_of_items = tool.Drawing.get_annotation_context("MODEL_VIEW")

        gprop = context.scene.BIMGeoreferenceProperties
        coordinate_offset = None
        if gprop.has_blender_offset and obj.BIMObjectProperties.blender_offset_type == "CARTESIAN_POINT":
            coordinate_offset = Vector(
                (
                    float(gprop.blender_eastings),
                    float(gprop.blender_northings),
                    float(gprop.blender_orthogonal_height),
                )
            )

        representation_data = {
            "context": context_of_items,
            "blender_object": obj,
            "geometry": obj.data,
            "coordinate_offset": coordinate_offset,
            "total_items": max(1, len(obj.material_slots)),
            "should_force_faceted_brep": tool.Geometry.should_force_faceted_brep(),
            "should_force_triangulation": tool.Geometry.should_force_triangulation(),
            "should_generate_uvs": tool.Geometry.should_generate_uvs(obj),
            "ifc_representation_class": self.ifc_representation_class,
        }

        if not self.ifc_representation_class:
            representation_data["ifc_representation_class"] = tool.Geometry.get_ifc_representation_class(
                product, old_representation
            )
            representation_data["profile_set_usage"] = tool.Geometry.get_profile_set_usage(product)
            representation_data["text_literal"] = tool.Geometry.get_text_literal(old_representation)

        new_representation = ifcopenshell.api.run("geometry.add_representation", self.file, **representation_data)

        if tool.Geometry.is_body_representation(new_representation):
            [
                tool.Geometry.run_style_add_style(obj=mat)
                for mat in tool.Geometry.get_object_materials_without_styles(obj)
            ]
        ifcopenshell.api.run(
            "style.assign_representation_styles",
            self.file,
            shape_representation=new_representation,
            styles=tool.Geometry.get_styles(obj, only_assigned_to_faces=True),
            should_use_presentation_style_assignment=context.scene.BIMGeometryProperties.should_use_presentation_style_assignment,
        )
        tool.Geometry.record_object_materials(obj)

        # TODO: move this into a replace_representation usecase or something
        for inverse in self.file.get_inverse(old_representation):
            ifcopenshell.util.element.replace_attribute(inverse, old_representation, new_representation)

        obj.data.BIMMeshProperties.ifc_definition_id = int(new_representation.id())
        obj.data.name = f"{old_representation.ContextOfItems.id()}/{new_representation.id()}"

        # TODO: In simple scenarios, a type has a ShapeRepresentation of ID
        # 123. This is then mapped through mapped representations by
        # occurrences, with no cartesian transformation. In this case, the mesh
        # data is 100% shared and therefore all have the same mesh name
        # referencing ID 123. (i.e. the local origins are shared). However, in
        # complex scenarios, occurrences may have their own cartesian
        # transformation (via MappingTarget). This will mean that occurrences
        # will not share the same mesh data and will instead reference a
        # different ShapeRepresentation ID. In this scenario, we have to
        # propagate the obj.data back to the type itself and all sibling
        # occurrences and accommodate their individual cartesian
        # transformations.

        core.remove_representation(tool.Ifc, tool.Geometry, obj=obj, representation=old_representation)
        if obj.data.BIMMeshProperties.ifc_parameters:
            core.get_representation_ifc_parameters(tool.Geometry, obj=obj)


class UpdateParametricRepresentation(bpy.types.Operator):
    bl_idname = "bim.update_parametric_representation"
    bl_label = "Update Parametric Representation"
    bl_options = {"REGISTER", "UNDO"}
    index: bpy.props.IntProperty()

    @classmethod
    def poll(cls, context):
        return context.active_object and context.active_object.mode == "OBJECT"

    def execute(self, context):
        self.file = IfcStore.get_file()
        obj = context.active_object
        props = obj.data.BIMMeshProperties
        parameter = props.ifc_parameters[self.index]
        self.file.by_id(parameter.step_id)[parameter.index] = parameter.value
        show_representation_parameters = bool(props.ifc_parameters)
        core.switch_representation(
            tool.Ifc,
            tool.Geometry,
            obj=obj,
            representation=tool.Ifc.get().by_id(props.ifc_definition_id),
            should_reload=True,
            is_global=True,
            should_sync_changes_first=False,
        )
        if show_representation_parameters:
            core.get_representation_ifc_parameters(tool.Geometry, obj=obj)
        return {"FINISHED"}


class GetRepresentationIfcParameters(bpy.types.Operator, Operator):
    bl_idname = "bim.get_representation_ifc_parameters"
    bl_label = "Get Representation IFC Parameters"
    bl_options = {"REGISTER", "UNDO"}

    def _execute(self, context):
        core.get_representation_ifc_parameters(tool.Geometry, obj=context.active_object)
        parameters = context.active_object.data.BIMMeshProperties.ifc_parameters
        self.report({"INFO"}, f"{len(parameters)} parameters found.")


class CopyRepresentation(bpy.types.Operator, Operator):
    bl_idname = "bim.copy_representation"
    bl_label = "Copy Representation"
    bl_options = {"REGISTER", "UNDO"}
    obj: bpy.props.StringProperty()

    def _execute(self, context):
        if not context.active_object:
            return
        bm = bmesh.new()
        bm.from_mesh(context.active_object.data)
        geometric_context = tool.Root.get_representation_context(
            tool.Root.get_object_representation(context.active_object)
        )
        for obj in context.selected_objects:
            if obj == context.active_object:
                continue
            if obj.data:
                element = tool.Ifc.get_entity(obj)
                if not element:
                    continue
                bm.to_mesh(obj.data)
                old_rep = tool.Geometry.get_representation_by_context(element, geometric_context)
                if old_rep:
                    ifcopenshell.api.run(
                        "geometry.unassign_representation", tool.Ifc.get(), product=element, representation=old_rep
                    )
                    ifcopenshell.api.run("geometry.remove_representation", tool.Ifc.get(), representation=old_rep)
                core.add_representation(
                    tool.Ifc,
                    tool.Geometry,
                    tool.Style,
                    tool.Surveyor,
                    obj=obj,
                    context=geometric_context,
                    ifc_representation_class=None,
                    profile_set_usage=None,
                )


class OverrideDelete(bpy.types.Operator):
    bl_idname = "bim.override_object_delete"
    bl_label = "IFC Delete"
    bl_options = {"REGISTER", "UNDO"}
    use_global: bpy.props.BoolProperty(default=False)
    confirm: bpy.props.BoolProperty(default=True)
    is_batch: bpy.props.BoolProperty(name="Is Batch", default=False)

    @classmethod
    def poll(cls, context):
        return len(context.selected_objects) > 0

    def execute(self, context):
        # Deep magick from the dawn of time
        if tool.Ifc.get():
            return IfcStore.execute_ifc_operator(self, context)
        for obj in context.selected_objects:
            bpy.data.objects.remove(obj)
        # Required otherwise gizmos are still visible
        context.view_layer.objects.active = None
        return {"FINISHED"}

    def invoke(self, context, event):
        if tool.Ifc.get():
            total_elements = len(tool.Ifc.get().wrapped_data.entity_names())
            total_polygons = sum([len(o.data.polygons) for o in context.selected_objects if o.type == "MESH"])
            # These numbers are a bit arbitrary, but basically batching is only
            # really necessary on large models and large geometry removals.
            self.is_batch = total_elements > 500000 and total_polygons > 2000
            if self.is_batch:
                return context.window_manager.invoke_props_dialog(self)
            elif self.confirm:
                return context.window_manager.invoke_confirm(self, event)
        elif self.confirm:
            return context.window_manager.invoke_confirm(self, event)
        self.confirm = True
        return self.execute(context)

    def draw(self, context):
        row = self.layout.row()
        row.label(text="Warning: Faster deletion will use more memory.", icon="ERROR")
        row = self.layout.row()
        row.prop(self, "is_batch", text="Enable Faster Deletion")

    def _execute(self, context):
        if self.is_batch:
            ifcopenshell.util.element.batch_remove_deep2(tool.Ifc.get())

        self.process_arrays(context)
        for obj in context.selected_objects:
            element = tool.Ifc.get_entity(obj)
            if element:
                if ifcopenshell.util.element.get_pset(element, "BBIM_Array"):
                    self.report({"INFO"}, "Elements that are part of an array cannot be deleted.")
                    return {"FINISHED"}
                tool.Geometry.delete_ifc_object(obj)
            else:
                bpy.data.objects.remove(obj)

        if self.is_batch:
            old_file = tool.Ifc.get()
            old_file.end_transaction()
            new_file = ifcopenshell.util.element.unbatch_remove_deep2(tool.Ifc.get())
            new_file.begin_transaction()
            tool.Ifc.set(new_file)
            self.transaction_data = {"old_file": old_file, "new_file": new_file}
            IfcStore.add_transaction_operation(self)
        # Required otherwise gizmos are still visible
        context.view_layer.objects.active = None
        return {"FINISHED"}

    def rollback(self, data):
        tool.Ifc.set(data["old_file"])
        data["old_file"].undo()

    def commit(self, data):
        data["old_file"].redo()
        tool.Ifc.set(data["new_file"])

    def process_arrays(self, context):
        selected_objects = set(context.selected_objects)
        array_parents = set()
        for obj in context.selected_objects:
            element = tool.Ifc.get_entity(obj)
            if not element:
                continue
            pset = ifcopenshell.util.element.get_pset(element, "BBIM_Array")
            if not pset:
                continue
            array_parents.add(tool.Ifc.get().by_guid(pset["Parent"]))

        for array_parent in array_parents:
            array_parent_obj = tool.Ifc.get_object(array_parent)
            data = [(i, data) for i, data in enumerate(tool.Blender.Modifier.Array.get_modifiers_data(array_parent))]
            # NOTE: there is a way to remove arrays more precisely but it's more complex
            for i, modifier_data in reversed(data):
                children = set(tool.Blender.Modifier.Array.get_children_objects(modifier_data))
                if children.issubset(selected_objects):
                    with context.temp_override(active_object=array_parent_obj):
                        bpy.ops.bim.remove_array(item=i)
                else:
                    break  # allows to remove only n last layers of an array


class OverrideOutlinerDelete(bpy.types.Operator):
    bl_idname = "bim.override_outliner_delete"
    bl_label = "IFC Delete"
    bl_options = {"REGISTER", "UNDO"}
    hierarchy: bpy.props.BoolProperty(default=False)
    is_batch: bpy.props.BoolProperty(name="Is Batch", default=False)

    @classmethod
    def poll(cls, context):
        return len(getattr(context, "selected_ids", [])) > 0

    def execute(self, context):
        # In this override, we don't check self.hierarchy. This effectively
        # makes Delete and Delete Hierarchy identical. This is on purpose, since
        # non-hierarchical deletion may imply a whole bunch of potentially
        # unintended IFC spatial modifications. To make life less confusing for
        # the user, Delete means Delete. End of story.
        # Deep magick from the dawn of time
        if IfcStore.get_file():
            return IfcStore.execute_ifc_operator(self, context)
        # https://blender.stackexchange.com/questions/203729/python-get-selected-objects-in-outliner
        objects_to_delete = set()
        collections_to_delete = set()
        for item in context.selected_ids:
            if item.bl_rna.identifier == "Collection":
                collection = bpy.data.collections.get(item.name)
                collection_data = self.get_collection_objects_and_children(collection)
                objects_to_delete |= collection_data["objects"]
                collections_to_delete |= collection_data["children"]
                collections_to_delete.add(collection)
            elif item.bl_rna.identifier == "Object":
                objects_to_delete.add(bpy.data.objects.get(item.name))
        for obj in objects_to_delete:
            bpy.data.objects.remove(obj)
        for collection in collections_to_delete:
            bpy.data.collections.remove(collection)
        return {"FINISHED"}

    def invoke(self, context, event):
        if tool.Ifc.get():
            total_elements = len(tool.Ifc.get().wrapped_data.entity_names())
            total_polygons = sum([len(o.data.polygons) for o in context.selected_objects if o.type == "MESH"])
            # These numbers are a bit arbitrary, but basically batching is only
            # really necessary on large models and large geometry removals.
            self.is_batch = total_elements > 500000 and total_polygons > 2000
            if self.is_batch:
                return context.window_manager.invoke_props_dialog(self)
        return self.execute(context)

    def draw(self, context):
        row = self.layout.row()
        row.label(text="Warning: Faster deletion will use more memory.", icon="ERROR")
        row = self.layout.row()
        row.prop(self, "is_batch", text="Enable Faster Deletion")

    def _execute(self, context):
        if self.is_batch:
            ifcopenshell.util.element.batch_remove_deep2(tool.Ifc.get())
        objects_to_delete = set()
        collections_to_delete = set()
        for item in context.selected_ids:
            if item.bl_rna.identifier == "Collection":
                collection = bpy.data.collections.get(item.name)
                collection_data = self.get_collection_objects_and_children(collection)
                objects_to_delete |= collection_data["objects"]
                collections_to_delete |= collection_data["children"]
                collections_to_delete.add(collection)
            elif item.bl_rna.identifier == "Object":
                objects_to_delete.add(bpy.data.objects.get(item.name))
        for obj in objects_to_delete:
            if tool.Ifc.get_entity(obj):
                tool.Geometry.delete_ifc_object(obj)
            else:
                bpy.data.objects.remove(obj)
        for collection in collections_to_delete:
            bpy.data.collections.remove(collection)
        if self.is_batch:
            old_file = tool.Ifc.get()
            old_file.end_transaction()
            new_file = ifcopenshell.util.element.unbatch_remove_deep2(tool.Ifc.get())
            new_file.begin_transaction()
            tool.Ifc.set(new_file)
            self.transaction_data = {"old_file": old_file, "new_file": new_file}
            IfcStore.add_transaction_operation(self)
        return {"FINISHED"}

    def get_collection_objects_and_children(self, collection):
        objects = set()
        children = set()
        queue = [collection]
        while queue:
            collection = queue.pop()
            for obj in collection.objects:
                objects.add(obj)
            queue.extend(collection.children)
            children = children.union(collection.children)
        return {"objects": objects, "children": children}

    def rollback(self, data):
        tool.Ifc.set(data["old_file"])
        data["old_file"].undo()

    def commit(self, data):
        data["old_file"].redo()
        tool.Ifc.set(data["new_file"])


class OverrideDuplicateMoveMacro(bpy.types.Macro):
    bl_idname = "bim.override_object_duplicate_move_macro"
    bl_label = "IFC Duplicate Objects"
    bl_options = {"REGISTER", "UNDO"}


class OverrideDuplicateMove(bpy.types.Operator):
    bl_idname = "bim.override_object_duplicate_move"
    bl_label = "IFC Duplicate Objects"
    bl_options = {"REGISTER", "UNDO"}
    is_interactive: bpy.props.BoolProperty(name="Is Interactive", default=True)

    @classmethod
    def poll(cls, context):
        return len(context.selected_objects) > 0

    def execute(self, context):
        return OverrideDuplicateMove.execute_duplicate_operator(self, context, linked=False)

    def _execute(self, context):
        return OverrideDuplicateMove.execute_ifc_duplicate_operator(self, context)

    @staticmethod
    def execute_duplicate_operator(self, context, linked=False):
        # Deep magick from the dawn of time
        if IfcStore.get_file():
            IfcStore.execute_ifc_operator(self, context)
            if self.new_active_obj:
                context.view_layer.objects.active = self.new_active_obj
            return {"FINISHED"}

        new_active_obj = None
        for obj in context.selected_objects:
            new_obj = obj.copy()
            if obj.data and not linked:
                new_obj.data = obj.data.copy()
            if obj == context.active_object:
                new_active_obj = new_obj
            for collection in obj.users_collection:
                collection.objects.link(new_obj)
            obj.select_set(False)
            new_obj.select_set(True)
        if new_active_obj:
            context.view_layer.objects.active = new_active_obj
        return {"FINISHED"}

    @staticmethod
    def execute_ifc_duplicate_operator(self, context, linked=False):
        objects_to_duplicate = set(context.selected_objects)

        # handle arrays
        arrays_to_duplicate, array_children = OverrideDuplicateMove.process_arrays(self, context)
        objects_to_duplicate -= array_children
        for child in array_children:
            child.select_set(False)

        self.new_active_obj = None
        # Track decompositions so they can be recreated after the operation
        decomposition_relationships = tool.Root.get_decomposition_relationships(objects_to_duplicate)
        connection_relationships = tool.Root.get_connection_relationships(objects_to_duplicate)
        old_to_new = {}

        for obj in objects_to_duplicate:
            element = tool.Ifc.get_entity(obj)
            if element:
                if element.is_a("IfcAnnotation") and element.ObjectType == "DRAWING":
                    self.report(
                        {"INFO"}, "Did not duplicate. Duplicate drawings through the Drawings and Documents UI."
                    )
                    obj.select_set(False)
                    continue  # For now, don't copy drawings until we stabilise a bit more. It's tricky.
                elif element.is_a("IfcProject"):
                    self.report({"INFO"}, "Did not duplicate. IFC can only have one project.")
                    obj.select_set(False)
                    continue  # Only one IfcProject is allowed.

            linked_non_ifc_object = linked and not element

            # Prior to duplicating, sync the object placement to make decomposition recreation more stable.
            if tool.Ifc.is_moved(obj):
                blenderbim.core.geometry.edit_object_placement(tool.Ifc, tool.Geometry, tool.Surveyor, obj=obj)

            new_obj = obj.copy()
            temp_data = None

            if obj.data and not linked_non_ifc_object:
                # assure root.copy_class won't replace the previous mesh globally
                temp_data = obj.data.copy()
                new_obj.data = temp_data

            if obj == context.active_object:
                self.new_active_obj = new_obj
            for collection in obj.users_collection:
                collection.objects.link(new_obj)
            obj.select_set(False)
            new_obj.select_set(True)

            if linked_non_ifc_object:
                continue

            # clear object's collection so it will be able to have it's own
            new_obj.BIMObjectProperties.collection = None
            # copy the actual class
            new = blenderbim.core.root.copy_class(tool.Ifc, tool.Collector, tool.Geometry, tool.Root, obj=new_obj)

            # clean up the orphaned mesh with ifc id of the original object to avoid confusion
            # IfcGridAxis keeps the same mesh data (it's pointing to ifc id 0, so it's not a problem)
            if new and temp_data and not new.is_a("IfcGridAxis"):
                if new.is_a("IfcRelSpaceBoundary"):
                    surface = new.ConnectionGeometry.SurfaceOnRelatingElement
                    temp_data.name = f"0/{surface.id()}"
                    temp_data.BIMMeshProperties.ifc_definition_id = surface.id()
                else:
                    tool.Blender.remove_data_block(temp_data)

            if new:
                # TODO: handle array data for other cases of duplication
                array_data = arrays_to_duplicate.get(obj, None)
                tool.Model.handle_array_on_copied_element(new, array_data)
                if array_data:
                    for child in tool.Blender.Modifier.Array.get_all_children_objects(new):
                        child.select_set(True)

                # TODO: add new array children to recreate their decomposition too
                old_to_new[element] = [new]
                if new.is_a("IfcRelSpaceBoundary"):
                    tool.Boundary.decorate_boundary(new_obj)

        # Recreate aggregate relationship
        for old in old_to_new.keys():
            if old.is_a("IfcElementAssembly"):
                tool.Root.recreate_aggregate(old_to_new)

        # Remove connections with old objects and recreates paths
        OverrideDuplicateMove.remove_old_connections(old_to_new)
        tool.Root.recreate_connections(connection_relationships, old_to_new)

        # Recreate decompositions
        tool.Root.recreate_decompositions(decomposition_relationships, old_to_new)
        OverrideDuplicateMove.remove_linked_aggregate_data(old_to_new)
        blenderbim.bim.handler.refresh_ui_data()
        return old_to_new

    @staticmethod
    def process_arrays(self, context):
        selected_objects = set(context.selected_objects)
        array_parents = set()
        arrays_to_create = dict()
        array_children = set()  # will be ignored during the duplication

        for obj in context.selected_objects:
            element = tool.Ifc.get_entity(obj)
            if not element:
                continue
            pset = ifcopenshell.util.element.get_pset(element, "BBIM_Array")
            if not pset:
                continue
            array_parents.add(tool.Ifc.get().by_guid(pset["Parent"]))

        for array_parent in array_parents:
            array_parent_obj = tool.Ifc.get_object(array_parent)
            if array_parent_obj not in selected_objects:
                continue

            array_data = []
            for modifier_data in tool.Blender.Modifier.Array.get_modifiers_data(array_parent):
                children = set(tool.Blender.Modifier.Array.get_children_objects(modifier_data))
                if children.issubset(selected_objects):
                    modifier_data["children"] = []
                    array_data.append(modifier_data)
                    array_children.update(children)
                else:
                    break  # allows to duplicate only n first layers of an array

            if array_data:
                arrays_to_create[array_parent_obj] = array_data

        return arrays_to_create, array_children

    def remove_old_connections(old_to_new):
        for new in old_to_new.values():
            if not hasattr(new[0], "ConnectedTo"):
                continue
            for connection in new[0].ConnectedTo:
                entity = connection.RelatedElement
                if entity in old_to_new.keys():
                    core.remove_connection(tool.Geometry, connection=connection)
            for connection in new[0].ConnectedFrom:
                entity = connection.RelatingElement
                if entity in old_to_new.keys():
                    core.remove_connection(tool.Geometry, connection=connection)

    def remove_linked_aggregate_data(old_to_new):
        for old, new in old_to_new.items():
            pset = ifcopenshell.util.element.get_pset(new[0], "BBIM_Linked_Aggregate")
            if pset:
<<<<<<< HEAD
                pset = tool.Ifc.get().by_id(pset["id"])
                ifcopenshell.api.run("pset.remove_pset", tool.Ifc.get(), pset=pset)
                
            if new[0].is_a("IfcElementAssembly"):
                linked_aggregate_group = [
                    r.RelatingGroup
                    for r in getattr(new[0], "HasAssignments", []) or []
                    if r.is_a("IfcRelAssignsToGroup")
                    if "BBIM_Linked_Aggregate" in r.RelatingGroup.Name
                ]
                tool.Ifc.run("group.unassign_group", group=linked_aggregate_group[0], product=new[0])
=======
                old_aggregate = ifcopenshell.util.element.get_aggregate(old)
                new_aggregate = ifcopenshell.util.element.get_aggregate(new[0])
                if old_aggregate == new_aggregate:
                    parts = ifcopenshell.util.element.get_parts(new_aggregate)
                    if parts:
                        index = DuplicateMoveLinkedAggregate.get_max_index(parts)
                        index += 1
                        pset = tool.Ifc.get().by_id(pset["id"])
                        ifcopenshell.api.run(
                            "pset.edit_pset",
                            tool.Ifc.get(),
                            pset=pset,
                            properties={"Index": index},
                        )
>>>>>>> 28eb2cd6


class OverrideDuplicateMoveLinkedMacro(bpy.types.Macro):
    bl_idname = "bim.override_object_duplicate_move_linked_macro"
    bl_label = "IFC Duplicate Linked"
    bl_options = {"REGISTER", "UNDO"}


class OverrideDuplicateMoveLinked(bpy.types.Operator):
    bl_idname = "bim.override_object_duplicate_move_linked"
    bl_label = "IFC Duplicate Linked"
    bl_options = {"REGISTER", "UNDO"}

    @classmethod
    def poll(cls, context):
        return len(context.selected_objects) > 0

    def execute(self, context):
        return OverrideDuplicateMove.execute_duplicate_operator(self, context, linked=True)

    def _execute(self, context):
        return OverrideDuplicateMove.execute_ifc_duplicate_operator(self, context, linked=True)


class DuplicateMoveLinkedAggregateMacro(bpy.types.Macro):
    bl_idname = "bim.object_duplicate_move_linked_aggregate_macro"
    bl_label = "IFC Duplicate Linked Aggregate"
    bl_options = {"REGISTER", "UNDO"}


class DuplicateMoveLinkedAggregate(bpy.types.Operator):
    bl_idname = "bim.object_duplicate_move_linked_aggregate"
    bl_label = "IFC Duplicate Linked Aggregate"
    bl_options = {"REGISTER", "UNDO"}
    is_interactive: bpy.props.BoolProperty(name="Is Interactive", default=True)

    @classmethod
    def poll(cls, context):
        return len(context.selected_objects) > 0

    def execute(self, context):
        return OverrideDuplicateMove.execute_duplicate_operator(self, context, linked=False)

    def _execute(self, context):
        return DuplicateMoveLinkedAggregate.execute_ifc_duplicate_linked_aggregate_operator(self, context)

    @staticmethod
    def execute_ifc_duplicate_linked_aggregate_operator(self, context):
        self.new_active_obj = None
        self.group_name = "BBIM_Linked_Aggregate"
        self.pset_name = "BBIM_Linked_Aggregate"
        old_to_new = {}

        def select_objects_and_add_data(element):
            add_linked_aggregate_group(element)
            obj = tool.Ifc.get_object(element)
            obj.select_set(True)
            parts = ifcopenshell.util.element.get_parts(element)
            if parts:
                index = get_max_index(parts)
                add_linked_aggregate_pset(element, index)
                index += 1
                for part in parts:
                    if part.is_a("IfcElementAssembly"):
                        select_objects_and_add_data(part)
                    else:
<<<<<<< HEAD
                        index = add_linked_aggregate_pset(part, index)
                        # index += 1
                        
=======
                        add_linked_aggregate_pset(part, index)
                        index += 1

>>>>>>> 28eb2cd6
                    obj = tool.Ifc.get_object(part)
                    obj.select_set(True)

        def add_linked_aggregate_pset(part, index):
            pset = ifcopenshell.util.element.get_pset(part, self.pset_name)

            if not pset:
                pset = ifcopenshell.api.run("pset.add_pset", tool.Ifc.get(), product=part, name=self.pset_name)

                ifcopenshell.api.run(
                    "pset.edit_pset",
                    tool.Ifc.get(),
                    pset=pset,
                    properties={"Index": index},
                )

                index += 1
            else:
                pass

            return index

        def add_linked_aggregate_group(element):
            linked_aggregate_group = None
            product_groups_name = [
                r.RelatingGroup.Name
                for r in getattr(element, "HasAssignments", []) or []
                if r.is_a("IfcRelAssignsToGroup")
            ]
            if self.group_name in product_groups_name:
                return

            linked_aggregate_group = ifcopenshell.api.run("group.add_group", tool.Ifc.get(), Name=self.group_name)
            ifcopenshell.api.run(
                "group.assign_group", tool.Ifc.get(), products=[element], group=linked_aggregate_group
            )

        def custom_incremental_naming_for_element_assembly(old_to_new):
            for new in old_to_new.values():
                if new[0].is_a("IfcElementAssembly"):
                    group_elements = [
                        r.RelatedObjects
                        for r in getattr(new[0], "HasAssignments", []) or []
                        if r.is_a("IfcRelAssignsToGroup")
                        if "BBIM_Linked_Aggregate" in r.RelatingGroup.Name
                    ][0]

                    number = len(group_elements) - 1
                    number = f"{number:02d}"
                    new_obj = tool.Ifc.get_object(new[0])
                    pattern1 = r"_\d"
                    if re.findall(pattern1, new_obj.name):
                        split_name = new_obj.name.split("_")
                        new_obj.name = split_name[0] + "_" + number
                        continue
                    pattern2 = r"\.\d{3}"
                    if re.findall(pattern2, new_obj.name):
                        split_name = new_obj.name.split(".")
                        new_obj.name = split_name[0] + "_" + number
<<<<<<< HEAD
                        
        def get_max_index(parts):
            psets = [ifcopenshell.util.element.get_pset(p, "BBIM_Linked_Aggregate") for p in parts]
            index = [i['Index'] for i in psets if i]
            if len(index) > 0:
                index = max(index)
                return index
            else:
                return 0

        def copy_linked_aggregate_data(old_to_new):
            for old, new in old_to_new.items():
                pset = ifcopenshell.util.element.get_pset(old, "BBIM_Linked_Aggregate")
                if pset:
                    new_pset = ifcopenshell.api.run(
                        "pset.add_pset", tool.Ifc.get(), product=new[0], name=self.pset_name
                    )
            
                    ifcopenshell.api.run(
                        "pset.edit_pset",
                        tool.Ifc.get(),
                        pset=new_pset,
                        properties={"Index": pset["Index"]},
                    )
                
                if new[0].is_a("IfcElementAssembly"):
                    linked_aggregate_group = [
                        r.RelatingGroup
                        for r in getattr(old, "HasAssignments", []) or []
                        if r.is_a("IfcRelAssignsToGroup")
                        if "BBIM_Linked_Aggregate" in r.RelatingGroup.Name
                    ]
                    tool.Ifc.run("group.assign_group", group=linked_aggregate_group[0], products=new)
             
=======

>>>>>>> 28eb2cd6
        if len(context.selected_objects) != 1:
            return {"FINISHED"}

        selected_obj = context.selected_objects[0]
        selected_element = tool.Ifc.get_entity(selected_obj)

        if selected_element.is_a("IfcElementAssembly"):
            pass
        elif selected_element.Decomposes:
            if selected_element.Decomposes[0].RelatingObject.is_a("IfcElementAssembly"):
                selected_element = selected_element.Decomposes[0].RelatingObject
                selected_obj = tool.Ifc.get_object(selected_element)
        else:
            self.report({"INFO"}, "Object is not part of a IfcElementAssembly.")
            return {"FINISHED"}

        select_objects_and_add_data(selected_element)

        old_to_new = OverrideDuplicateMove.execute_ifc_duplicate_operator(self, context, linked=True)
        
        tool.Root.recreate_aggregate(old_to_new)

        copy_linked_aggregate_data(old_to_new)

        custom_incremental_naming_for_element_assembly(old_to_new)
<<<<<<< HEAD
        
=======

        # Recreate aggregate relationship
        for old in old_to_new.keys():
            if old.is_a("IfcElementAssembly"):
                tool.Root.recreate_aggregate(old_to_new)

>>>>>>> 28eb2cd6
        blenderbim.bim.handler.refresh_ui_data()

        return old_to_new

<<<<<<< HEAD
    
        
=======
    @staticmethod
    def get_max_index(parts):
        psets = [ifcopenshell.util.element.get_pset(p, "BBIM_Linked_Aggregate") for p in parts]
        index = [i["Index"] for i in psets if i]
        if len(index) > 0:
            index = max(index)
            return index
        else:
            return 0
>>>>>>> 28eb2cd6


class RefreshLinkedAggregate(bpy.types.Operator):
    bl_idname = "bim.refresh_linked_aggregate"
    bl_label = "IFC Refresh Linked Aggregate"
    bl_options = {"REGISTER", "UNDO"}

    @classmethod
    def poll(cls, context):
        return len(context.selected_objects) > 0

    def execute(self, context):
        # Deep magick from the dawn of time
        if IfcStore.get_file():
            IfcStore.execute_ifc_operator(self, context)
            return {"FINISHED"}

        return {"FINISHED"}

    def _execute(self, context):
        self.new_active_obj = None
        self.group_name = "BBIM_Linked_Aggregate"
        self.pset_name = "BBIM_Linked_Aggregate"
        refresh_start_time = time()
        old_to_new = {}
        original_names = {}

        def delete_objects(element):
            parts = ifcopenshell.util.element.get_parts(element)
            if parts:
                for part in parts:
                    if part.is_a("IfcElementAssembly"):
                        delete_objects(part)

                    tool.Geometry.delete_ifc_object(tool.Ifc.get_object(part))

            tool.Geometry.delete_ifc_object(tool.Ifc.get_object(element))

        def get_original_names(element):
            group = [
                r.RelatingGroup
                for r in getattr(element, "HasAssignments", []) or []
                if r.is_a("IfcRelAssignsToGroup")
                if self.group_name in r.RelatingGroup.Name
            ][0].id()
            original_names[group] = {}

            pset = ifcopenshell.util.element.get_pset(element, self.pset_name)
            index = pset["Index"]
            original_names[group][index] = tool.Ifc.get_object(element).name

            parts = ifcopenshell.util.element.get_parts(element)
            if parts:
                for part in parts:
                    if part.is_a("IfcElementAssembly"):
                        original_names | get_original_names(part)
                    else:
                        try:
                            pset = ifcopenshell.util.element.get_pset(part, self.pset_name)
                        except:
                            continue
                        index = pset["Index"]
                        original_names[group][index] = tool.Ifc.get_object(part).name

            return original_names

        def set_original_name(obj, original_names):
            element = tool.Ifc.get_entity(obj)
            aggregate = ifcopenshell.util.element.get_aggregate(element)
            if ifcopenshell.util.element.get_parts(
                element
            ):  # if element has parts it means it is the base of and aggregate or sub-aggregate
                aggregate = element

            group = [
                r.RelatingGroup
                for r in getattr(aggregate, "HasAssignments", []) or []
                if r.is_a("IfcRelAssignsToGroup")
                if self.group_name in r.RelatingGroup.Name
            ]
            if not group:
                return

            group = group[0].id()

            pset = ifcopenshell.util.element.get_pset(element, self.pset_name)
            index = pset["Index"]

            try:
                obj.name = original_names[group][index]
            except:
                return

        def get_element_assembly(element):
            if element.is_a("IfcElementAssembly"):
                return element
            elif element.Decomposes:
                if element.Decomposes[0].RelatingObject.is_a("IfcElementAssembly"):
                    element = element.Decomposes[0].RelatingObject
                    return element
            else:
                return None

        def handle_selection(selected_objs):
            selected_elements = [tool.Ifc.get_entity(selected_obj) for selected_obj in selected_objs]
            if None in selected_elements:
                self.report({"INFO"}, "Object has no Ifc Metadata.")
                return None, None

            selected_parents = []
            for selected_element in selected_elements:
                selected_element = get_element_assembly(selected_element)
                if not selected_element:
                    self.report({"INFO"}, "Object is not part of a IfcElementAssembly.")
                    return None, None
                selected_parents.append(selected_element)

            selected_parents = list(set(selected_parents))
            linked_aggregate_groups = []
            for selected_element in selected_parents:
                product_linked_agg_group = [
                    r.RelatingGroup
                    for r in getattr(selected_element, "HasAssignments", []) or []
                    if r.is_a("IfcRelAssignsToGroup")
                    if self.group_name in r.RelatingGroup.Name
                ]
                try:
                    linked_aggregate_groups.append(product_linked_agg_group[0].id())
                except:
                    self.report({"INFO"}, "Object is not part of a Linked Aggregate.")
                    return None, None

            return list(set(linked_aggregate_groups)), selected_parents

        def get_original_matrix(element, base_instance):
            selected_obj = tool.Ifc.get_object(base_instance)
            selected_matrix = selected_obj.matrix_world
            object_duplicate = tool.Ifc.get_object(element)
            duplicate_matrix = object_duplicate.matrix_world.decompose()
            
            return selected_matrix, duplicate_matrix
            
        def set_new_matrix(selected_matrix, duplicate_matrix, old_to_new):
            for old, new in old_to_new.items():
                new_obj = tool.Ifc.get_object(new[0])
                new_base_matrix = Matrix.LocRotScale(*duplicate_matrix)
                matrix_diff = Matrix.inverted(selected_matrix) @ new_obj.matrix_world
                new_obj_matrix = new_base_matrix @ matrix_diff
                new_obj.matrix_world = new_obj_matrix
        

        active_element = tool.Ifc.get_entity(context.active_object)
        if not active_element:
            self.report({"INFO"}, "Object has no Ifc metadata.")
            return {"FINISHED"}

        active_element = get_element_assembly(active_element)
        selected_objs = context.selected_objects
        linked_aggregate_groups, selected_parents = handle_selection(selected_objs)
        if not linked_aggregate_groups or not selected_parents:
            return {"FINISHED"}

        if len(linked_aggregate_groups) > 1:
            if len(selected_parents) != len(linked_aggregate_groups):
                self.report(
                    {"INFO"},
                    "Select only one object from each Linked Aggregate or multiple objects from the same Linked Aggregate.",
                )
                return {"FINISHED"}

        for group in linked_aggregate_groups:
            elements = tool.Drawing.get_group_elements(tool.Ifc.get().by_id(group))
            if len(linked_aggregate_groups) > 1:
                base_instance = [e for e in elements if e in selected_parents][0]
                instances_to_refresh = elements

            elif (len(linked_aggregate_groups) == 1) and (len(selected_parents) > 1):
                base_instance = active_element
                instances_to_refresh = [element for element in elements if element in selected_parents]

            else:
                base_instance = active_element
                instances_to_refresh = elements

            for element in instances_to_refresh:
                if element.GlobalId == base_instance.GlobalId:
                    continue

                element_aggregate = ifcopenshell.util.element.get_aggregate(element)

<<<<<<< HEAD
                selected_matrix, duplicate_matrix = get_original_matrix(element, base_instance)
                
=======
                selected_obj = tool.Ifc.get_object(base_instance)
                selected_matrix = selected_obj.matrix_world
                object_duplicate = tool.Ifc.get_object(element)
                duplicate_matrix = object_duplicate.matrix_world.decompose()

>>>>>>> 28eb2cd6
                original_names = get_original_names(element)

                delete_objects(element)

                for obj in context.selected_objects:
                    obj.select_set(False)

                tool.Ifc.get_object(base_instance).select_set(True)

<<<<<<< HEAD
                old_to_new = DuplicateMoveLinkedAggregate.execute_ifc_duplicate_linked_aggregate_operator(self, context)

                set_new_matrix(selected_matrix, duplicate_matrix, old_to_new)
                    
=======
                old_to_new = DuplicateMoveLinkedAggregate.execute_ifc_duplicate_linked_aggregate_operator(
                    self, context
                )
                for old, new in old_to_new.items():
                    new_obj = tool.Ifc.get_object(new[0])
                    new_base_matrix = Matrix.LocRotScale(*duplicate_matrix)
                    matrix_diff = Matrix.inverted(selected_matrix) @ new_obj.matrix_world
                    new_obj_matrix = new_base_matrix @ matrix_diff
                    new_obj.matrix_world = new_obj_matrix

>>>>>>> 28eb2cd6
                for old, new in old_to_new.items():
                    if element_aggregate and new[0].is_a("IfcElementAssembly"):
                        new_aggregate = ifcopenshell.util.element.get_aggregate(new[0])

                        if not new_aggregate:
                            blenderbim.core.aggregate.assign_object(
                                tool.Ifc,
                                tool.Aggregate,
                                tool.Collector,
                                relating_obj=tool.Ifc.get_object(element_aggregate),
                                related_obj=tool.Ifc.get_object(new[0]),
                            )

                for old, new in old_to_new.items():
                    new_obj = tool.Ifc.get_object(new[0])
                    set_original_name(new_obj, original_names)

        blenderbim.bim.handler.refresh_ui_data()

        operator_time = time() - refresh_start_time
        if operator_time > 10:
            self.report({"INFO"}, "Refresh Aggregate was finished in {:.2f} seconds".format(operator_time))
        return {"FINISHED"}


class OverrideJoin(bpy.types.Operator, Operator):
    bl_idname = "bim.override_object_join"
    bl_label = "IFC Join"
    bl_options = {"REGISTER", "UNDO"}

    def invoke(self, context, event):
        if not tool.Ifc.get():
            return bpy.ops.object.join()
        return self.execute(context)

    def _execute(self, context):
        if not tool.Ifc.get():
            return bpy.ops.object.join()

        if not context.active_object:
            return

        self.target = context.active_object
        self.target_element = tool.Ifc.get_entity(self.target)
        if self.target_element:
            return self.join_ifc_obj()
        return self.join_blender_obj()

    def join_ifc_obj(self):
        ifc_file = tool.Ifc.get()
        builder = ShapeBuilder(ifc_file)
        si_conversion = ifcopenshell.util.unit.calculate_unit_scale(ifc_file)
        representation = ifc_file.by_id(self.target.data.BIMMeshProperties.ifc_definition_id)
        if representation.RepresentationType in ("Tessellation", "Brep"):
            for obj in bpy.context.selected_objects:
                if obj == self.target:
                    continue
                element = tool.Ifc.get_entity(obj)
                if element:
                    ifcopenshell.api.run("root.remove_product", ifc_file, product=element)
            bpy.ops.object.join()
            bpy.ops.bim.update_representation(obj=self.target.name, ifc_representation_class="")
        elif representation.RepresentationType == "SweptSolid":
            target_placement = np.array(self.target.matrix_world)
            target_placement[:, 3][:3] /= si_conversion

            items = list(representation.Items)
            for obj in bpy.context.selected_objects:
                if obj == self.target:
                    continue
                element = tool.Ifc.get_entity(obj)

                # Non IFC elements cannot be joined since we cannot guarantee SweptSolid compliance
                if not element:
                    obj.select_set(False)
                    continue

                # Only objects of the same representation type can be joined
                obj_rep = ifc_file.by_id(obj.data.BIMMeshProperties.ifc_definition_id)
                if obj_rep.RepresentationType != "SweptSolid":
                    obj.select_set(False)
                    continue

                placement = np.array(obj.matrix_world)
                placement[:, 3][:3] /= si_conversion

                for item in obj_rep.Items:
                    copied_item = ifcopenshell.util.element.copy_deep(ifc_file, item)
                    for style in item.StyledByItem:
                        copied_style = ifcopenshell.util.element.copy(ifc_file, style)
                        copied_style.Item = copied_item
                    if copied_item.Position:
                        position = ifcopenshell.util.placement.get_axis2placement(copied_item.Position)
                    else:
                        position = np.eye(4, dtype=float)
                    position = placement @ position
                    position = np.linalg.inv(target_placement) @ position
                    copied_item.Position = builder.create_axis2_placement_3d_from_matrix(position)
                    items.append(copied_item)
                ifcopenshell.api.run("root.remove_product", ifc_file, product=element)
            representation.Items = items
            bpy.ops.object.join()
            core.switch_representation(
                tool.Ifc,
                tool.Geometry,
                obj=self.target,
                representation=representation,
                should_reload=True,
                is_global=True,
                should_sync_changes_first=False,
                apply_openings=True,
            )

    def join_blender_obj(self):
        for obj in bpy.context.selected_objects:
            if obj == self.target:
                continue
            element = tool.Ifc.get_entity(obj)
            if element:
                ifcopenshell.api.run("root.remove_product", tool.Ifc.get(), product=element)
        bpy.ops.object.join()


class OverridePasteBuffer(bpy.types.Operator):
    bl_idname = "bim.override_paste_buffer"
    bl_label = "IFC Paste BIM Objects"
    bl_options = {"REGISTER", "UNDO"}

    def execute(self, context):
        bpy.ops.view3d.pastebuffer()
        if IfcStore.get_file():
            for obj in context.selected_objects:
                # Pasted objects may come from another Blender session, or even
                # from the same session where the original object has since
                # been deleted. As the source element may not exist, paste will
                # always unlink the element. If you want to duplicate an
                # element, use the duplicate commands.
                tool.Root.unlink_object(obj)
        return {"FINISHED"}


class OverrideModeSetEdit(bpy.types.Operator):
    bl_description = "Switch from Object mode to Edit mode"
    bl_idname = "bim.override_mode_set_edit"
    bl_label = "IFC Mode Set Edit"
    bl_options = {"REGISTER", "UNDO"}

    def execute(self, context):
        return IfcStore.execute_ifc_operator(self, context)

    def _execute(self, context):
        selected_objs = context.selected_objects or ([context.active_object] if context.active_object else [])
        active_obj = context.active_object

        if context.active_object:
            context.active_object.select_set(True)

            element = tool.Ifc.get_entity(context.active_object)
            if element and element.is_a("IfcRelSpaceBoundary"):
                return bpy.ops.bim.enable_editing_boundary_geometry()

        for obj in selected_objs:
            if not obj:
                continue
            obj_supports_edit_mode, message = tool.Blender.object_supports_edit_mode(obj)
            if not obj_supports_edit_mode:
                self.report({"INFO"}, message)
                obj.select_set(False)
                continue
            element = tool.Ifc.get_entity(obj)
            if not element:
                continue
            usage_type = tool.Model.get_usage_type(element)
            if usage_type is not None and usage_type not in ("PROFILE", "LAYER3"):
                # Parametric objects shall not be edited as meshes as they
                # can be modified to be incompatible with the parametric
                # constraints.
                obj.select_set(False)
                continue
            representation = tool.Geometry.get_active_representation(obj)
            if not representation:
                continue
            if tool.Blender.Modifier.is_modifier_with_non_editable_path(element):
                obj.select_set(False)
                continue

            is_profile = True
            representation_class = tool.Geometry.get_ifc_representation_class(element, representation)
            if usage_type == "PROFILE":
                operator = lambda: bpy.ops.bim.hotkey(hotkey="A_E")
            elif representation_class and "IfcCircleProfileDef" in representation_class:
                self.report({"INFO"}, "Can't edit Circle Profile Extrusion")
                obj.select_set(False)
                continue
            elif (
                tool.Geometry.is_profile_based(obj.data)
                or usage_type == "LAYER3"
                or tool.Geometry.is_swept_profile(representation)
            ):
                operator = lambda: bpy.ops.bim.hotkey(hotkey="S_E")
            elif tool.Blender.Modifier.is_editing_parameters(obj):
                # This should go BEFORE the modifiers
                self.report({"INFO"}, "Can't edit path while the modifier parameters are being modified")
                obj.select_set(False)
                continue
            elif tool.Blender.Modifier.is_roof(element):
                operator = lambda: bpy.ops.bim.enable_editing_roof_path()
            elif tool.Blender.Modifier.is_railing(element):
                operator = lambda: bpy.ops.bim.enable_editing_railing_path()
            else:
                is_profile = False
            if is_profile:
                if len(context.selected_objects) == 1 and context.active_object == context.selected_objects[0]:
                    tool.Blender.select_and_activate_single_object(context, obj)
                    operator()
                    return {"FINISHED"}
                else:
                    self.report({"INFO"}, "Only a single profile-based representation can be edited at a time.")
                    obj.select_set(False)
                    continue

            if tool.Geometry.is_meshlike(representation):
                tool.Ifc.edit(obj)
                if getattr(element, "HasOpenings", None):
                    # Mesh elements with openings must disable openings
                    # so that you can edit the original topology.
                    core.switch_representation(
                        tool.Ifc,
                        tool.Geometry,
                        obj=obj,
                        representation=representation,
                        should_reload=True,
                        is_global=True,
                        should_sync_changes_first=False,
                        apply_openings=False,
                    )
                tool.Geometry.dissolve_triangulated_edges(obj)
                obj.data.BIMMeshProperties.mesh_checksum = tool.Geometry.get_mesh_checksum(obj.data)
            else:
                obj.select_set(False)
                continue
        if len(selected_objs) > 1 and (
            not context.selected_objects or len(context.selected_objects) != len(selected_objs)
        ):
            # We are trying to edit at least one non-mesh-like object : Display a hint to the user
            self.report({"INFO"}, "Only mesh-compatible representations may be edited concurrently in edit mode.")

        if context.active_object not in context.selected_objects:
            # The active object is non-mesh-like. Set a valid object (or None) as active
            context.view_layer.objects.active = context.selected_objects[0] if context.selected_objects else None
        if context.active_object:
            tool.Blender.toggle_edit_mode(context)
            context.scene.BIMGeometryProperties.is_changing_mode = True
            if context.scene.BIMGeometryProperties.mode != "EDIT":
                context.scene.BIMGeometryProperties.mode = "EDIT"
            context.scene.BIMGeometryProperties.is_changing_mode = False
            return {"FINISHED"}

        # Restore the selection if nothing worked
        for obj in selected_objs:
            obj.select_set(True)
        context.view_layer.objects.active = active_obj
        return {"FINISHED"}

    def invoke(self, context, event):
        return IfcStore.execute_ifc_operator(self, context, is_invoke=True)

    def _invoke(self, context, event):
        if not tool.Ifc.get():
            return tool.Blender.toggle_edit_mode(context)
        return self.execute(context)


class OverrideModeSetObject(bpy.types.Operator):
    bl_idname = "bim.override_mode_set_object"
    bl_label = "IFC Mode Set Object"
    bl_options = {"REGISTER", "UNDO"}
    should_save: bpy.props.BoolProperty(name="Should Save", default=True)

    def execute(self, context):
        return IfcStore.execute_ifc_operator(self, context)

    def _execute(self, context):
        for obj in self.edited_objs:
            if self.should_save:
                bpy.ops.bim.update_representation(obj=obj.name, ifc_representation_class="")
                if getattr(tool.Ifc.get_entity(obj), "HasOpenings", False):
                    self.reload_representation(obj)
            else:
                self.reload_representation(obj)
            tool.Ifc.finish_edit(obj)

        for obj in self.unchanged_objs_with_openings:
            self.reload_representation(obj)
            tool.Ifc.finish_edit(obj)
        return {"FINISHED"}

    def reload_representation(self, obj):
        representation = tool.Ifc.get().by_id(obj.data.BIMMeshProperties.ifc_definition_id)
        core.switch_representation(
            tool.Ifc,
            tool.Geometry,
            obj=obj,
            representation=representation,
            should_reload=True,
            is_global=True,
            should_sync_changes_first=False,
            apply_openings=True,
        )

    def draw(self, context):
        if self.is_valid:
            row = self.layout.row()
            row.prop(self, "should_save")
        else:
            row = self.layout.row()
            row.label(text="No Geometry Found: Object will revert to previous state.")

    def invoke(self, context, event):
        return IfcStore.execute_ifc_operator(self, context, is_invoke=True)

    def _invoke(self, context, event):
        self.is_valid = True
        self.should_save = True

        bpy.ops.object.mode_set(mode="EDIT", toggle=True)

        context.scene.BIMGeometryProperties.is_changing_mode = True
        if context.scene.BIMGeometryProperties.mode != "OBJECT":
            context.scene.BIMGeometryProperties.mode = "OBJECT"
        context.scene.BIMGeometryProperties.is_changing_mode = False

        if not tool.Ifc.get():
            return {"FINISHED"}

        if context.active_object:
            element = tool.Ifc.get_entity(context.active_object)
            if element and element.is_a("IfcRelSpaceBoundary"):
                return bpy.ops.bim.edit_boundary_geometry()

        objs = context.selected_objects or [context.active_object]

        self.edited_objs = []
        self.unchanged_objs_with_openings = []

        for obj in objs:
            if not obj:
                continue

            element = tool.Ifc.get_entity(obj)
            if not element:
                continue

            if tool.Profile.is_editing_profile():
                profile_id = context.scene.BIMProfileProperties.active_profile_id
                if profile_id:
                    profile = tool.Ifc.get().by_id(profile_id)
                    if tool.Ifc.get_object(profile):  # We are editing an arbitrary profile
                        bpy.ops.bim.edit_arbitrary_profile()
                elif tool.Blender.Modifier.is_railing(element):
                    bpy.ops.bim.finish_editing_railing_path()
                elif tool.Blender.Modifier.is_roof(element):
                    bpy.ops.bim.finish_editing_roof_path()
                elif tool.Model.get_usage_type(element) == "PROFILE":
                    bpy.ops.bim.edit_extrusion_axis()
                # if in the process of editing arbitrary profile
                elif context.scene.BIMProfileProperties.active_arbitrary_profile_id:
                    bpy.ops.bim.edit_arbitrary_profile()
                else:
                    bpy.ops.bim.edit_extrusion_profile()
                return self.execute(context)
            elif obj.data.BIMMeshProperties.ifc_definition_id:
                if not tool.Geometry.has_geometric_data(obj):
                    self.is_valid = False
                    self.should_save = False
                representation = tool.Ifc.get().by_id(obj.data.BIMMeshProperties.ifc_definition_id)
                if tool.Geometry.is_meshlike(
                    representation
                ) and obj.data.BIMMeshProperties.mesh_checksum != tool.Geometry.get_mesh_checksum(obj.data):
                    self.edited_objs.append(obj)
                elif getattr(element, "HasOpenings", None):
                    self.unchanged_objs_with_openings.append(obj)
                else:
                    tool.Ifc.finish_edit(obj)

        if self.edited_objs:
            return context.window_manager.invoke_props_dialog(self)
        return self.execute(context)


class FlipObject(bpy.types.Operator):
    bl_idname = "bim.flip_object"
    bl_label = "Flip Object"
    bl_description = "Flip object's local axes, keep the position"
    bl_options = {"REGISTER", "UNDO"}

    flip_local_axes: bpy.props.EnumProperty(
        name="Flip Local Axes", items=(("XY", "XY", ""), ("YZ", "YZ", ""), ("XZ", "XZ", "")), default="XY"
    )

    def execute(self, context):
        for obj in context.selected_objects:
            tool.Geometry.flip_object(obj, self.flip_local_axes)
        return {"FINISHED"}


class EnableEditingRepresentationItems(bpy.types.Operator, Operator):
    bl_idname = "bim.enable_editing_representation_items"
    bl_label = "Enable Editing Representation Items"
    bl_options = {"REGISTER", "UNDO"}

    def _execute(self, context):
        obj = context.active_object

        props = obj.BIMGeometryProperties
        props.is_editing = True

        props.items.clear()

        if bpy.context.active_object.data and hasattr(bpy.context.active_object.data, "BIMMeshProperties"):
            active_representation_id = bpy.context.active_object.data.BIMMeshProperties.ifc_definition_id
            element = tool.Ifc.get().by_id(active_representation_id)
            if not element.is_a("IfcShapeRepresentation"):
                return
            queue = list(element.Items)
            while queue:
                item = queue.pop()
                if item.is_a("IfcMappedItem"):
                    queue.extend(item.MappingSource.MappedRepresentation.Items)
                else:
                    new = props.items.add()
                    new.name = item.is_a()
                    new.ifc_definition_id = item.id()

                    styles = []
                    for inverse in tool.Ifc.get().get_inverse(item):
                        if inverse.is_a("IfcStyledItem"):
                            styles = inverse.Styles
                            if styles and styles[0].is_a("IfcPresentationStyleAssignment"):
                                styles = styles[0].Styles
                            for style in styles:
                                if style.is_a("IfcSurfaceStyle"):
                                    new.surface_style = style.Name or "Unnamed"
                        elif inverse.is_a("IfcPresentationLayerAssignment"):
                            new.layer = inverse.Name or "Unnamed"
                        elif inverse.is_a("IfcShapeRepresentation"):
                            if inverse.OfShapeAspect:
                                shape_aspect = inverse.OfShapeAspect[0]
                                new.shape_aspect = shape_aspect.Name
                                new.shape_aspect_id = shape_aspect.id()

            # sort created items
            sorted_items = sorted(props.items[:], key=lambda i: (not i.shape_aspect, i.shape_aspect))
            for i, item in enumerate(sorted_items[:-1]):  # last item is sorted automatically
                props.items.move(props.items[:].index(item), i)


class DisableEditingRepresentationItems(bpy.types.Operator, Operator):
    bl_idname = "bim.disable_editing_representation_items"
    bl_label = "Disable Editing Representation Items"
    bl_options = {"REGISTER", "UNDO"}

    def _execute(self, context):
        obj = context.active_object
        obj.BIMGeometryProperties.is_editing = False


class RemoveRepresentationItem(bpy.types.Operator, Operator):
    bl_idname = "bim.remove_representation_item"
    bl_label = "Remove Representation Item"
    bl_options = {"REGISTER", "UNDO"}

    representation_item_id: bpy.props.IntProperty()

    @classmethod
    def poll(cls, context):
        if context.active_object is None or len(context.active_object.BIMGeometryProperties.items) <= 1:
            cls.poll_message_set(
                "Active object need to have more than 1 representation items to keep representation valid"
            )
            return False
        return True

    def _execute(self, context):
        obj = context.active_object
        props = obj.BIMGeometryProperties
        ifc_file = tool.Ifc.get()

        representation_item = ifc_file.by_id(self.representation_item_id)
        tool.Geometry.remove_representation_item(representation_item)
        tool.Geometry.reload_representation(obj)

        # reload items ui
        bpy.ops.bim.disable_editing_representation_items()
        bpy.ops.bim.enable_editing_representation_items()


def poll_editing_representaiton_item_style(cls, context):
    if not (obj := getattr(context, "active_object", None)):
        return False
    props = obj.BIMGeometryProperties
    if not props.is_editing:
        return False
    if not 0 <= props.active_item_index < len(props.items):
        return False
    item = props.items[props.active_item_index]
    shape_aspect = item.shape_aspect
    if shape_aspect == "":
        return True

    from blenderbim.bim.module.material.data import ObjectMaterialData

    if not ObjectMaterialData.is_loaded:
        ObjectMaterialData.load()
    constituents = ObjectMaterialData.data["active_material_constituents"]
    if any(c for c in constituents if c == shape_aspect):
        cls.poll_message_set(
            "Style comes from item's shape aspect related to the material constituent "
            "with the same name and cannot be edited on representation item directly - "
            "you can change it from the material constituent"
        )
        return False
    return True


class EnableEditingRepresentationItemStyle(bpy.types.Operator, Operator):
    bl_idname = "bim.enable_editing_representation_item_style"
    bl_label = "Enable Editing Representation Item Style"
    bl_options = {"REGISTER", "UNDO"}

    @classmethod
    def poll(cls, context):
        return poll_editing_representaiton_item_style(cls, context)

    def _execute(self, context):
        props = context.active_object.BIMGeometryProperties
        props.is_editing_item_style = True
        ifc_file = tool.Ifc.get()

        # set dropdown to currently active style
        representation_item_id = props.items[props.active_item_index].ifc_definition_id
        representation_item = ifc_file.by_id(representation_item_id)
        style = tool.Style.get_representation_item_style(representation_item)
        if style:
            props.representation_item_style = str(style.id())


class EditRepresentationItemStyle(bpy.types.Operator, Operator):
    bl_idname = "bim.edit_representation_item_style"
    bl_label = "Edit Representation Item Style"
    bl_options = {"REGISTER", "UNDO"}

    def _execute(self, context):
        obj = context.active_object
        props = obj.BIMGeometryProperties
        props.is_editing_item_style = False
        ifc_file = tool.Ifc.get()

        surface_style = ifc_file.by_id(int(props.representation_item_style))
        representation_item_id = props.items[props.active_item_index].ifc_definition_id
        representation_item = ifc_file.by_id(representation_item_id)

        tool.Style.assign_style_to_representation_item(representation_item, surface_style)
        tool.Geometry.reload_representation(obj)
        # reload items ui
        bpy.ops.bim.disable_editing_representation_items()
        bpy.ops.bim.enable_editing_representation_items()


class DisableEditingRepresentationItemStyle(bpy.types.Operator, Operator):
    bl_idname = "bim.disable_editing_representation_item_style"
    bl_label = "Disable Editing Representation Item Style"
    bl_options = {"REGISTER", "UNDO"}

    def _execute(self, context):
        props = context.active_object.BIMGeometryProperties
        props.is_editing_item_style = False


class UnassignRepresentationItemStyle(bpy.types.Operator, Operator):
    bl_idname = "bim.unassign_representation_item_style"
    bl_label = "Unassign Representation Item Style"
    bl_options = {"REGISTER", "UNDO"}

    @classmethod
    def poll(cls, context):
        return poll_editing_representaiton_item_style(cls, context)

    def _execute(self, context):
        obj = context.active_object
        props = obj.BIMGeometryProperties
        props.is_editing_item_style = False

        # get active representation item
        representation_item_id = props.items[props.active_item_index].ifc_definition_id
        representation_item = tool.Ifc.get_entity_by_id(representation_item_id)
        if not representation_item:
            self.report({"ERROR"}, f"Couldn't find representation item by id {representation_item_id}.")
            return {"CANCELLED"}

        tool.Style.assign_style_to_representation_item(representation_item, None)
        tool.Geometry.reload_representation(obj)
        # reload items ui
        bpy.ops.bim.disable_editing_representation_items()
        bpy.ops.bim.enable_editing_representation_items()


class EnableEditingRepresentationItemShapeAspect(bpy.types.Operator, Operator):
    bl_idname = "bim.enable_editing_representation_item_shape_aspect"
    bl_label = "Enable Editing Representation Item Shape Aspect"
    bl_options = {"REGISTER", "UNDO"}

    def _execute(self, context):
        props = context.active_object.BIMGeometryProperties
        props.is_editing_item_shape_aspect = True

        # set dropdown to currently active shape aspect
        shape_aspect_id = props.items[props.active_item_index].shape_aspect_id
        if shape_aspect_id != 0:
            props.representation_item_shape_aspect = str(shape_aspect_id)


class EditRepresentationItemShapeAspect(bpy.types.Operator, Operator):
    bl_idname = "bim.edit_representation_item_shape_aspect"
    bl_label = "Edit Representation Item Shape Aspect"
    bl_options = {"REGISTER", "UNDO"}

    def _execute(self, context):
        obj = context.active_object
        element = tool.Ifc.get_entity(obj)
        props = obj.BIMGeometryProperties
        props.is_editing_item_shape_aspect = False
        ifc_file = tool.Ifc.get()

        representation_item_id = props.items[props.active_item_index].ifc_definition_id
        representation_item = ifc_file.by_id(representation_item_id)

        if props.representation_item_shape_aspect == "NEW":
            active_representation = tool.Geometry.get_active_representation(obj)
            # find IfcProductRepresentationSelect based on current representation
            if hasattr(element, "Representation"):  # IfcProduct
                product_shape = element.Representation
            else:  # IfcTypeProduct
                for representation_map in element.RepresentationMaps:
                    if representation_map.MappedRepresentation == active_representation:
                        product_shape = representation_map
            previous_shape_aspect_id = props.items[props.active_item_index].shape_aspect_id
            # will be None if item didn't had a shape aspect
            previous_shape_aspect = tool.Ifc.get_entity_by_id(previous_shape_aspect_id)
            shape_aspect = tool.Geometry.create_shape_aspect(
                product_shape, active_representation, [representation_item], previous_shape_aspect
            )
        else:
            shape_aspect = ifc_file.by_id(int(props.representation_item_shape_aspect))
            tool.Geometry.add_representation_item_to_shape_aspect([representation_item], shape_aspect)

        # set attributes from UI
        shape_aspect_attrs = props.shape_aspect_attrs
        shape_aspect.Name = shape_aspect_attrs.name
        shape_aspect.Description = shape_aspect_attrs.description

        shape_aspect_representation = tool.Geometry.get_shape_aspect_representation_for_item(
            shape_aspect, representation_item
        )
        styles = tool.Geometry.get_shape_aspect_styles(element, shape_aspect, representation_item)
        tool.Ifc.run(
            "style.assign_representation_styles",
            shape_representation=shape_aspect_representation,
            styles=styles,
        )
        tool.Geometry.get_shape_aspect_styles(element, shape_aspect, representation_item)
        tool.Geometry.reload_representation(obj)

        # reload items ui
        bpy.ops.bim.disable_editing_representation_items()
        bpy.ops.bim.enable_editing_representation_items()


class DisableEditingRepresentationItemShapeAspect(bpy.types.Operator, Operator):
    bl_idname = "bim.disable_editing_representation_item_shape_aspect"
    bl_label = "Disable Editing Representation Item Shape Aspect"
    bl_options = {"REGISTER", "UNDO"}

    def _execute(self, context):
        props = context.active_object.BIMGeometryProperties
        props.is_editing_item_shape_aspect = False


class RemoveRepresentationItemFromShapeAspect(bpy.types.Operator, Operator):
    bl_idname = "bim.remove_representation_item_from_shape_aspect"
    bl_label = "Remove Representation Item From Shape Aspect"
    bl_options = {"REGISTER", "UNDO"}

    def _execute(self, context):
        obj = context.active_object
        element = tool.Ifc.get_entity(obj)
        props = obj.BIMGeometryProperties
        ifc_file = tool.Ifc.get()

        representation_item_id = props.items[props.active_item_index].ifc_definition_id
        representation_item = ifc_file.by_id(representation_item_id)
        shape_aspect = ifc_file.by_id(props.items[props.active_item_index].shape_aspect_id)

        # unassign items before removing items as removing items
        # might remove shape aspect
        if representation_item.StyledByItem:
            styles = tool.Geometry.get_shape_aspect_styles(element, shape_aspect, representation_item)
            self.remove_styles_from_item(representation_item, styles)
            tool.Geometry.reload_representation(obj)

        tool.Geometry.remove_representation_items_from_shape_aspect([representation_item], shape_aspect)

        # reload items ui
        bpy.ops.bim.disable_editing_representation_items()
        bpy.ops.bim.enable_editing_representation_items()

    def remove_styles_from_item(self, representation_item, styles):
        ifc_file = tool.Ifc.get()
        styled_item = representation_item.StyledByItem[0]
        new_styles = [s for s in styled_item.Styles if s not in styles]
        styled_item.Styles = new_styles

        for style_ in new_styles:
            if style_.is_a("IfcPresentationStyleAssignment"):
                new_assignment_styles = [s for s in styled_item.Styles if s not in styles]
                if not new_assignment_styles:
                    ifc_file.remove(style_)
                else:
                    style_.Styles = new_assignment_styles

        if not styled_item.Styles:
            ifc_file.remove(styled_item)<|MERGE_RESOLUTION|>--- conflicted
+++ resolved
@@ -900,7 +900,6 @@
         for old, new in old_to_new.items():
             pset = ifcopenshell.util.element.get_pset(new[0], "BBIM_Linked_Aggregate")
             if pset:
-<<<<<<< HEAD
                 pset = tool.Ifc.get().by_id(pset["id"])
                 ifcopenshell.api.run("pset.remove_pset", tool.Ifc.get(), pset=pset)
                 
@@ -912,22 +911,6 @@
                     if "BBIM_Linked_Aggregate" in r.RelatingGroup.Name
                 ]
                 tool.Ifc.run("group.unassign_group", group=linked_aggregate_group[0], product=new[0])
-=======
-                old_aggregate = ifcopenshell.util.element.get_aggregate(old)
-                new_aggregate = ifcopenshell.util.element.get_aggregate(new[0])
-                if old_aggregate == new_aggregate:
-                    parts = ifcopenshell.util.element.get_parts(new_aggregate)
-                    if parts:
-                        index = DuplicateMoveLinkedAggregate.get_max_index(parts)
-                        index += 1
-                        pset = tool.Ifc.get().by_id(pset["id"])
-                        ifcopenshell.api.run(
-                            "pset.edit_pset",
-                            tool.Ifc.get(),
-                            pset=pset,
-                            properties={"Index": index},
-                        )
->>>>>>> 28eb2cd6
 
 
 class OverrideDuplicateMoveLinkedMacro(bpy.types.Macro):
@@ -994,15 +977,9 @@
                     if part.is_a("IfcElementAssembly"):
                         select_objects_and_add_data(part)
                     else:
-<<<<<<< HEAD
                         index = add_linked_aggregate_pset(part, index)
                         # index += 1
                         
-=======
-                        add_linked_aggregate_pset(part, index)
-                        index += 1
-
->>>>>>> 28eb2cd6
                     obj = tool.Ifc.get_object(part)
                     obj.select_set(True)
 
@@ -1062,7 +1039,6 @@
                     if re.findall(pattern2, new_obj.name):
                         split_name = new_obj.name.split(".")
                         new_obj.name = split_name[0] + "_" + number
-<<<<<<< HEAD
                         
         def get_max_index(parts):
             psets = [ifcopenshell.util.element.get_pset(p, "BBIM_Linked_Aggregate") for p in parts]
@@ -1097,9 +1073,7 @@
                     ]
                     tool.Ifc.run("group.assign_group", group=linked_aggregate_group[0], products=new)
              
-=======
-
->>>>>>> 28eb2cd6
+
         if len(context.selected_objects) != 1:
             return {"FINISHED"}
 
@@ -1125,34 +1099,10 @@
         copy_linked_aggregate_data(old_to_new)
 
         custom_incremental_naming_for_element_assembly(old_to_new)
-<<<<<<< HEAD
-        
-=======
-
-        # Recreate aggregate relationship
-        for old in old_to_new.keys():
-            if old.is_a("IfcElementAssembly"):
-                tool.Root.recreate_aggregate(old_to_new)
-
->>>>>>> 28eb2cd6
+
         blenderbim.bim.handler.refresh_ui_data()
 
         return old_to_new
-
-<<<<<<< HEAD
-    
-        
-=======
-    @staticmethod
-    def get_max_index(parts):
-        psets = [ifcopenshell.util.element.get_pset(p, "BBIM_Linked_Aggregate") for p in parts]
-        index = [i["Index"] for i in psets if i]
-        if len(index) > 0:
-            index = max(index)
-            return index
-        else:
-            return 0
->>>>>>> 28eb2cd6
 
 
 class RefreshLinkedAggregate(bpy.types.Operator):
@@ -1343,16 +1293,8 @@
 
                 element_aggregate = ifcopenshell.util.element.get_aggregate(element)
 
-<<<<<<< HEAD
                 selected_matrix, duplicate_matrix = get_original_matrix(element, base_instance)
-                
-=======
-                selected_obj = tool.Ifc.get_object(base_instance)
-                selected_matrix = selected_obj.matrix_world
-                object_duplicate = tool.Ifc.get_object(element)
-                duplicate_matrix = object_duplicate.matrix_world.decompose()
-
->>>>>>> 28eb2cd6
+
                 original_names = get_original_names(element)
 
                 delete_objects(element)
@@ -1362,23 +1304,10 @@
 
                 tool.Ifc.get_object(base_instance).select_set(True)
 
-<<<<<<< HEAD
                 old_to_new = DuplicateMoveLinkedAggregate.execute_ifc_duplicate_linked_aggregate_operator(self, context)
 
                 set_new_matrix(selected_matrix, duplicate_matrix, old_to_new)
-                    
-=======
-                old_to_new = DuplicateMoveLinkedAggregate.execute_ifc_duplicate_linked_aggregate_operator(
-                    self, context
-                )
-                for old, new in old_to_new.items():
-                    new_obj = tool.Ifc.get_object(new[0])
-                    new_base_matrix = Matrix.LocRotScale(*duplicate_matrix)
-                    matrix_diff = Matrix.inverted(selected_matrix) @ new_obj.matrix_world
-                    new_obj_matrix = new_base_matrix @ matrix_diff
-                    new_obj.matrix_world = new_obj_matrix
-
->>>>>>> 28eb2cd6
+
                 for old, new in old_to_new.items():
                     if element_aggregate and new[0].is_a("IfcElementAssembly"):
                         new_aggregate = ifcopenshell.util.element.get_aggregate(new[0])
